--- conflicted
+++ resolved
@@ -1834,26 +1834,13 @@
 class MatrixDiagPartV2V3:
     @classmethod
     def version_11(cls, ctx, node, **kwargs):
-
-        def mkconsts(values, dtype=np.int64):
-            ret = []
-            for value in values:
-                name = utils.make_name(node.name + '_const')
-                ret.append(ctx.make_const(name, np.array(value, dtype=dtype)).output[0])
-            return ret
-
-        # assemble MatrixDiagPart V2&V3
-        m = node.input[0]
-        m_shape = ctx.get_shape(m)
-        m_rank = len(m_shape)
-        pads = np.zeros(2 * m_rank, dtype=np.int64)
-        pads[-2:] = [1, 1]
-        utils.make_sure(m_rank > 1, 'Input data should be at least 2D %s', str(m_shape))
-
+        # assemble MatrixDiagPart V2&V3 by looping k diagonals with proper pads
+        input_tensor = node.input[0]
+        k = ctx.make_node('Cast', [node.input[1]], attr={'to': TensorProto.INT64}).output[0]
+        padding = node.input[2]
         align = 'LEFT_LEFT'
         if node.op.op_type == 'MatrixDiagPartV3':
             align = node.get_attr_str('align') if 'align' in node.attr else 'LEFT_RIGHT'
-<<<<<<< HEAD
         input_rank = len(ctx.get_shape(input_tensor))
         raw_input_shape = [-1] * input_rank
         per_loop_shape = raw_input_shape[:-1]
@@ -2057,7 +2044,34 @@
                                                         attr={'axes': [-2]})
         squeeze_sliced_graph.add_graph_output(squeeze_sliced.output[0], ctx.get_dtype(node.input[0]), raw_output_shape)
         shapes = node.output_shapes
-=======
+        dtypes = node.output_dtypes
+        ctx.remove_node(node.name)
+        squeeze_if = ctx.make_node('If', [need_squeeze.output[0]], name=node.name, outputs=node.output, shapes=shapes,
+                                   dtypes=dtypes)
+        squeeze_if.set_body_graph_as_attr("then_branch", squeeze_sliced_graph)
+        squeeze_if.set_body_graph_as_attr("else_branch", identity_sliced_graph)
+
+    @classmethod
+    def version_12(cls, ctx, node, **kwargs):
+
+        def mkconsts(values, dtype=np.int64):
+            ret = []
+            for value in values:
+                name = utils.make_name(node.name + '_const')
+                ret.append(ctx.make_const(name, np.array(value, dtype=dtype)).output[0])
+            return ret
+
+        # assemble MatrixDiagPart V2&V3
+        m = node.input[0]
+        m_shape = ctx.get_shape(m)
+        m_rank = len(m_shape)
+        pads = np.zeros(2 * m_rank, dtype=np.int64)
+        pads[-2:] = [1, 1]
+        utils.make_sure(m_rank > 1, 'Input data should be at least 2D %s', str(m_shape))
+
+        align = 'LEFT_LEFT'
+        if node.op.op_type == 'MatrixDiagPartV3':
+            align = node.get_attr_str('align') if 'align' in node.attr else 'LEFT_RIGHT'
         xalign, yalign = align.split('_')
 
         # consts
@@ -2183,182 +2197,21 @@
         if_node.set_body_graph_as_attr('else_branch', compute_out_shape(False))
 
         shapes = ctx.get_shape(node.output[0])
->>>>>>> 4a3c4912
         dtypes = node.output_dtypes
         ctx.remove_node(node.name)
         ctx.make_node('Reshape', [diags.output[0], if_node.output[0]], name=node.name, outputs=node.output,
                       shapes=[shapes], dtypes=dtypes)
 
-<<<<<<< HEAD
-    @classmethod
-    def version_12(cls, ctx, node, **kwargs):
-
-        def mkconsts(values, dtype=np.int64):
-            ret = []
-            for value in values:
-                name = utils.make_name(node.name + '_const')
-                ret.append(ctx.make_const(name, np.array(value, dtype=dtype)).output[0])
-            return ret
-
-        # assemble MatrixDiagPart V2&V3
-        m = node.input[0]
-        m_shape = ctx.get_shape(m)
-        m_rank = len(m_shape)
-        pads = np.zeros(2 * m_rank, dtype=np.int64)
-        pads[-2:] = [1, 1]
-        utils.make_sure(m_rank > 1, 'Input data should be at least 2D %s', str(m_shape))
-
-        align = 'LEFT_LEFT'
-        if node.op.op_type == 'MatrixDiagPartV3':
-            align = node.get_attr_str('align') if 'align' in node.attr else 'LEFT_RIGHT'
-        xalign, yalign = align.split('_')
-
-        # consts
-        const_zero_float, const_neg_one_float = mkconsts([[0], [-1]], np.float32)
-        const_zero, const_one, const_neg_one, const_neg_two, const_pad_vals, const_t = \
-            mkconsts([[0], [1], [-1], [-2], pads, [-1, 1]])
-        const_zero_scalar, const_one_scalar, const_neg_one_scalar = mkconsts([0, 1, -1])
-
-        const_none = mkconsts([[]])[0]
-        def scalar(name):
-            return ctx.make_node("Reshape", [name, const_none]).output[0]
-
-        m_shape = ctx.make_node('Shape', [node.input[0]]).output[0]
-        xlen = ctx.make_node('Gather', [m_shape, const_neg_one]).output[0]
-        ylen = ctx.make_node('Gather', [m_shape, const_neg_two]).output[0]
-        xlenp = ctx.make_node('Add', [xlen, const_one]).output[0]
-        stride = ctx.make_node('Add', [xlenp, const_one]).output[0]
-        minxy_0 = ctx.make_node('Concat', [xlen, ylen], attr={'axis': 0}).output[0]
-        minxy = ctx.make_node('ReduceMin', [minxy_0]).output[0]
-        minxy_float = ctx.make_node('Cast', [minxy], attr={'to': TensorProto.FLOAT}).output[0]
-        xmax_0 = ctx.make_node('Mul', [xlen, xlenp]).output[0]
-        xmax_1 = ctx.make_node('Add', [xmax_0, xlenp]).output[0]
-        xmax = ctx.make_node('Add', [xmax_1, const_neg_one]).output[0]
-        ymax_0 = ctx.make_node('Mul', [xlenp, ylen]).output[0]
-        ymax = ctx.make_node('Add', [ymax_0, const_neg_one]).output[0]
-        ymax_float = ctx.make_node('Cast', [ymax], attr={'to': TensorProto.FLOAT}).output[0]
-        partial_shape = ctx.make_node('Slice', [m_shape, const_zero, const_neg_two]).output[0]
-        m2_shape = ctx.make_node('Concat', [partial_shape, const_neg_one], attr={'axis': 0}).output[0]
-        gather_shape = ctx.make_node('Concat', [partial_shape, const_one], attr={'axis': 0}).output[0]
-
-        # get k0, k1 values. diags to be extracted
-        input1 = ctx.make_node('Cast', [node.input[1]], attr={'to': TensorProto.INT64})
-        k0 = ctx.make_node('ReduceMin', [input1.output[0]]).output[0]
-        k1 = ctx.make_node('ReduceMax', [input1.output[0]]).output[0]
-        k0_scalar = ctx.make_node('Squeeze', [k0]).output[0]
-        k1_scalar = ctx.make_node('Squeeze', [k1]).output[0]
-        m_padded = ctx.make_node('Pad', [m, const_pad_vals, node.input[2]])
-
-        # starting indexes for super diagonals
-        xstart_0 = ctx.make_node('Cast', [k0_scalar], attr={'to': TensorProto.FLOAT})
-        xstart_1 = ctx.make_node('Max', [const_zero_float, xstart_0.output[0]])
-        xstart_2 = ctx.make_node('Cast', [xstart_1.output[0]], attr={'to': TensorProto.INT64})
-        xstart_3 = ctx.make_node('Add', [xstart_2.output[0], const_neg_one_scalar])
-        xstart_4 = ctx.make_node('Range', [k1_scalar, scalar(xstart_3.output[0]), const_neg_one_scalar], name = utils.make_name("A"))
-        xstart = ctx.make_node('Reshape', [xstart_4.output[0], const_t])
-
-        # starting indexes for sub diagonals
-        ystart_0 = ctx.make_node('Cast', [k1_scalar], attr={'to': TensorProto.FLOAT})
-        ystart_1 = ctx.make_node('Min', [const_neg_one_float, ystart_0.output[0]])
-        ystart_2 = ctx.make_node('Cast', [ystart_1.output[0]], attr={'to': TensorProto.INT64})
-        ystart_3 = ctx.make_node('Add', [k0_scalar, const_neg_one_scalar])
-        ystart_4 = ctx.make_node('Range', [scalar(ystart_2.output[0]), scalar(ystart_3.output[0]), const_neg_one_scalar], name = utils.make_name("B"))
-        ystart = ctx.make_node('Reshape', [ystart_4.output[0], const_t])
-
-        xmax_0 = ctx.make_node('Mul', [xstart.output[0], xlenp])
-        xmax = ctx.make_node('Sub', [xmax, xmax_0.output[0]])
-        xmax_float = ctx.make_node('Cast', [xmax.output[0]], attr={'to': TensorProto.FLOAT})
-
-        # lengths of super/sub diags to extract
-        xsize_0 = ctx.make_node('Sub', [xlen, xstart.output[0]])
-        xsize_1 = ctx.make_node('Cast', [xsize_0.output[0]], attr={'to': TensorProto.FLOAT})
-        xsize_2 = ctx.make_node('Min', [xsize_1.output[0], minxy_float])
-        xsize = ctx.make_node('Cast', [xsize_2.output[0]], attr={'to': TensorProto.INT64})
-        ysize_0 = ctx.make_node('Add', [ylen, ystart.output[0]])
-        ysize_1 = ctx.make_node('Cast', [ysize_0.output[0]], attr={'to': TensorProto.FLOAT})
-        ysize_2 = ctx.make_node('Min', [ysize_1.output[0], minxy_float])
-        ysize = ctx.make_node('Cast', [ysize_2.output[0]], attr={'to': TensorProto.INT64})
-        diagsize = ctx.make_node('Concat', [xsize.output[0], ysize.output[0]], attr={'axis': 0})
-        maxsize = ctx.make_node('ReduceMax', [diagsize.output[0]], attr={'keep_dims': 0})
-        maxsize_0 = ctx.make_node('Reshape', [maxsize.output[0], const_neg_one])
-        maxsize_scalar = ctx.make_node('Squeeze', [maxsize.output[0]])
-
-        diagdistances_0 = ctx.make_node('Range', [const_zero_scalar, maxsize_scalar.output[0], const_one_scalar], name = utils.make_name("C"))
-        diagdistances = ctx.make_node('Mul', [diagdistances_0.output[0], stride])
-
-        def right_align(sizes, indices, starts, maxval):
-            op1 = ctx.make_node('Sub', [maxsize.output[0], sizes.output[0]])
-            op2 = ctx.make_node('Mul', [op1.output[0], stride])
-            op3 = ctx.make_node('Sub', [indices.output[0], op2.output[0]])
-            op4 = ctx.make_node('Less', [op3.output[0], starts.output[0]])
-            op5 = ctx.make_node('Where', [op4.output[0], maxval, op3.output[0]])
-            return op5
-
-        # xdiags, ydiags contain indices of diagonal elements
-        xdiags_0 = ctx.make_node('Add', [xstart.output[0], diagdistances.output[0]])
-        xdiags_1 = ctx.make_node('Cast', [xdiags_0.output[0]], attr={'to': TensorProto.FLOAT})
-        if xalign == 'RIGHT':
-            xdiags = right_align(xsize, xdiags_0, xstart, ymax)
-        else:
-            xdiags_2 = ctx.make_node('Min', [xdiags_1.output[0], xmax_float.output[0]])
-            xdiags = ctx.make_node('Cast', [xdiags_2.output[0]], attr={'to': TensorProto.INT64})
-
-        ydiags_0_ = ctx.make_node('Abs', [ystart.output[0]])
-        ydiags_1 = ctx.make_node('Mul', [ydiags_0_.output[0], xlenp])
-        ydiags_2 = ctx.make_node('Add', [ydiags_1.output[0], diagdistances.output[0]])
-        ydiags_3 = ctx.make_node('Cast', [ydiags_2.output[0]], attr={'to': TensorProto.FLOAT})
-        if yalign == 'RIGHT':
-            ydiags = right_align(ysize, ydiags_2, ydiags_1, ymax)
-        else:
-            ydiags_4 = ctx.make_node('Min', [ydiags_3.output[0], ymax_float])
-            ydiags = ctx.make_node('Cast', [ydiags_4.output[0]], attr={'to': TensorProto.INT64})
-
-        # flatten last dimension of matrix
-        m2 = ctx.make_node('Reshape', [m_padded.output[0], m2_shape])
-
-        diags_0 = ctx.make_node('Concat', [xdiags.output[0], ydiags.output[0]], attr={'axis': 0})
-        diags_1 = ctx.make_node('Reshape', [diags_0.output[0], const_neg_one])
-        diags_2 = ctx.make_node('Expand', [diags_1.output[0], gather_shape])
-        diags = ctx.make_node('GatherElements', [m2.output[0], diags_2.output[0]], attr={'axis': -1})
-
-        def compute_out_shape(k0_k1_same=False):
-            g = ctx.create_new_graph_with_same_config()
-            g.parent_graph = ctx
-            if k0_k1_same:
-                dims = [partial_shape, maxsize_0.output[0]]
-            else:
-                dims = [partial_shape, const_neg_one, maxsize_0.output[0]]
-            outshape = g.make_node('Concat', dims, attr={'axis': 0})
-            g.add_graph_output(outshape.output[0], TensorProto.INT64, [-1])
-            return g
-
-        # if k0=k1, rank of output matrix is 1 less than usual
-        # hence, need 'If' to compute right output matrix shape
-        k0_k1_same = ctx.make_node('Equal', [k1, k0])
-        if_node = ctx.make_node('If', [k0_k1_same.output[0]])
-        if_node.set_body_graph_as_attr('then_branch', compute_out_shape(True))
-        if_node.set_body_graph_as_attr('else_branch', compute_out_shape(False))
-
-        shapes = ctx.get_shape(node.output[0])
-        dtypes = node.output_dtypes
-        ctx.remove_node(node.name)
-        ctx.make_node('Reshape', [diags.output[0], if_node.output[0]], name=node.name, outputs=node.output,
-                      shapes=[shapes], dtypes=dtypes)
-
-=======
->>>>>>> 4a3c4912
         for consumer in ctx.find_output_consumers(node.output[0]):
             if consumer.type == 'Identity':
                 ctx.set_shape(consumer.output[0], shapes)
 
-<<<<<<< HEAD
 
 @tf_op("MatrixDiagV3")
 class MatrixDiagV3:
     @classmethod
     def version_12(cls, ctx, node, **kwargs):
         # Assemble MatrixDiagV3 by ReverseSequence
-
         def mkconsts(values):
             return [ctx.make_const(utils.make_name('const'), \
                                    np.array(value).astype(np.int64)).output[0] for value in values]
@@ -2508,8 +2361,8 @@
         out_shape = outrowcol()
         out_row = mknode("Slice", [out_shape, zeo, one])
         out_col = mknode("Slice", [out_shape, one, two])
-        k_top = mknode("Sub", [out_col, one]) # highest possble k
-        k_btm = mknode("Sub", [one, out_row]) # lowest possible k
+        k_top = mknode("Sub", [out_col, one])  # highest possble k
+        k_btm = mknode("Sub", [one, out_row])  # lowest possible k
 
         def getklens():
             # return diag len of all ks
@@ -2695,7 +2548,6 @@
     @classmethod
     def version_12(cls, ctx, node, **kwargs):
         # Assemble MatrixSetDiagV3 by MatrixDiagPartV3 and MatrixDiagV3
-
         def mkconsts(values):
             return [ctx.make_const(utils.make_name('const'), \
                                    np.array(value).astype(np.int64)).output[0] for value in values]
@@ -2732,9 +2584,8 @@
 
         # make diag of 1s
         ones_diag = ctx.make_node("MatrixDiagPartV3", [ones, k, zeo], attr)
-        # MatrixDiagPartV2V3.version_11(ctx, ones_diag)
-        ctx.set_shape(ones_diag.output[0], ctx.get_shape(node.input[0]))
-        MatrixDiagPartV2V3.version_12(ctx, ones_diag) # has exception
+        MatrixDiagPartV2V3.version_11(ctx, ones_diag)
+        # MatrixDiagPartV2V3.version_12(ctx, ones_diag) # to-do, fix exception
 
         # make matrix of bool
         ctx.set_dtype(ones_diag.output[0], TensorProto.INT64)
@@ -2752,11 +2603,6 @@
         mknode("Where", [ones_bool, diag_matrix.output[0], x],
                name=node.name, outputs=node.output, shapes=shapes, dtypes=dtypes)
 
-=======
-    @classmethod
-    def version_12(cls, ctx, node, **kwargs):
-        cls.version_11(ctx, node, **kwargs)
->>>>>>> 4a3c4912
 
 @tf_op("BroadcastTo")
 class BroadcastTo:
