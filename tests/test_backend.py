--- conflicted
+++ resolved
@@ -5534,7 +5534,6 @@
         x_val = np.array([1, 5, 2, 0, 3, 4], dtype=np.int64)
         self._run_test_case(func, [_OUTPUT], {_INPUT: x_val})
 
-<<<<<<< HEAD
     @check_tf_min_version("1.14")
     @check_opset_min_version(10, "Slice")
     def test_rfft2d_ops_specific_dimension(self):
@@ -5559,7 +5558,7 @@
                         return tf.abs(op_, name=_TFOUTPUT)
                     self._run_test_case(func1, [_OUTPUT], {_INPUT: x_val}, optimize=False)
                     self._run_test_case(func1, [_OUTPUT], {_INPUT: x_val})
-=======
+
     @check_tf_min_version("2.1")
     @skip_tflite("TFlite errors on some attributes")
     @check_opset_min_version(9, "string")
@@ -5590,7 +5589,6 @@
         x_val = np.array("123.1", dtype=np.object)
         # can't check the values because in onnx they are padded with 0, in tf they are not
         self._run_test_case(func, [_OUTPUT], {_INPUT: x_val}, check_value=False)
->>>>>>> 04d24880
 
 
 if __name__ == '__main__':
