--- conflicted
+++ resolved
@@ -22,10 +22,7 @@
 from tf2onnx import constants, utils
 from tf2onnx.graph_matcher import OpTypePattern, GraphMatcher
 from tf2onnx.tf_loader import is_tf2
-<<<<<<< HEAD
 from tensorflow.python.ops import init_ops
-=======
->>>>>>> e467d587
 
 # pylint: disable=missing-docstring,invalid-name,unused-argument,function-redefined,cell-var-from-loop
 
@@ -2922,7 +2919,6 @@
         self._run_test_case(func, [_OUTPUT], {_INPUT: query}, constant_fold=False)
         os.remove(filnm)
 
-<<<<<<< HEAD
     @check_opset_min_version(11, "GRU")
     def test_cudnngru(self):
         seq_length = 3
@@ -2940,7 +2936,7 @@
         cudnngru.build([seq_length, batch_size, input_size])
         outputs = cudnngru.call(x, tuple([h]))
         self.run_test_case({}, [], [outputs[0].name], rtol=1e-05, atol=1e-04)
-=======
+
     @check_opset_min_version(11)
     def test_matrix_diag_part(self):
         input_vals = [
@@ -2955,7 +2951,6 @@
         for input_val in input_vals:
             self._run_test_case(func, [_OUTPUT], {_INPUT: input_val})
 
->>>>>>> e467d587
 
 if __name__ == '__main__':
     unittest_main()