
# Copyright (c) Microsoft Corporation. All rights reserved.
# Licensed under the MIT license.

"""Unit tests using onnx backends."""

from __future__ import division
from __future__ import print_function
from __future__ import unicode_literals

import os
import unittest
from distutils.version import LooseVersion
from itertools import product

import numpy as np
import tensorflow as tf

from tensorflow.python.ops import lookup_ops
from backend_test_base import Tf2OnnxBackendTestBase
# pylint reports unused-wildcard-import which is false positive, __all__ is defined in common
from common import *  # pylint: disable=wildcard-import,unused-wildcard-import
from tf2onnx import constants, utils
from tf2onnx.graph_matcher import OpTypePattern, GraphMatcher
from tf2onnx.tf_loader import is_tf2

# pylint: disable=missing-docstring,invalid-name,unused-argument,function-redefined,cell-var-from-loop


NCHW_TO_NHWC = [0, 2, 3, 1]
NHWC_TO_NCHW = [0, 3, 1, 2]
HWCN_TO_NCHW = [3, 2, 0, 1]

_STRIDE1x1 = [1, 1, 1, 1]
_KERNEL3x3 = [3, 3, 1, 1]

# names for input and outputs for tests
_TFINPUT = "input"
_INPUT = "input:0"
_TFINPUT1 = "input1"
_INPUT1 = "input1:0"
_TFINPUT2 = "input2"
_INPUT2 = "input2:0"
_TFINPUT3 = "input3"
_INPUT3 = "input3:0"
_TFOUTPUT = "output"
_OUTPUT = "output:0"
_TFOUTPUT1 = "output1"
_OUTPUT1 = "output1:0"
_TFOUTPUT2 = "output2"
_OUTPUT2 = "output2:0"


if is_tf2():
    conv2d_backprop_input = tf.compat.v1.nn.conv2d_backprop_input
    multinomial = tf.compat.v1.random.multinomial
    space_to_batch_nd = tf.compat.v1.space_to_batch_nd
    batch_to_space_nd = tf.compat.v1.batch_to_space_nd
    reverse_v2 = tf.compat.v1.reverse_v2
    random_normal = tf.compat.v1.random_normal
    random_uniform = tf.compat.v1.random_uniform
    fused_batch_norm = tf.compat.v1.nn.fused_batch_norm
    dropout = tf.compat.v1.nn.dropout
    resize_nearest_neighbor = tf.compat.v1.image.resize_nearest_neighbor
    quantize_and_dequantize = tf.quantization.quantize_and_dequantize
    resize_bilinear = tf.compat.v1.image.resize_bilinear
    resize_bilinear_v2 = tf.compat.v2.image.resize
    is_nan = tf.math.is_nan
    is_inf = tf.math.is_inf
    floormod = tf.math.floormod
    matrix_diag_part = tf.compat.v1.matrix_diag_part
elif LooseVersion(tf.__version__) >= "1.13":
    conv2d_backprop_input = tf.compat.v1.nn.conv2d_backprop_input
    multinomial = tf.compat.v1.random.multinomial
    space_to_batch_nd = tf.compat.v1.space_to_batch_nd
    batch_to_space_nd = tf.compat.v1.batch_to_space_nd
    reverse_v2 = tf.compat.v1.reverse_v2
    random_normal = tf.compat.v1.random_normal
    random_uniform = tf.compat.v1.random_uniform
    fused_batch_norm = tf.compat.v1.nn.fused_batch_norm
    dropout = tf.compat.v1.nn.dropout
    quantize_and_dequantize = tf.compat.v1.quantization.quantize_and_dequantize
    resize_nearest_neighbor = tf.compat.v1.image.resize_nearest_neighbor
    resize_bilinear = tf.compat.v1.image.resize_bilinear
    resize_bilinear_v2 = tf.compat.v2.image.resize
    is_nan = tf.math.is_nan
    is_inf = tf.math.is_inf
    floormod = tf.floormod
    matrix_diag_part = tf.compat.v1.matrix_diag_part
else:
    conv2d_backprop_input = tf.nn.conv2d_backprop_input
    multinomial = tf.multinomial
    space_to_batch_nd = tf.space_to_batch_nd
    batch_to_space_nd = tf.batch_to_space_nd
    reverse_v2 = tf.reverse_v2
    random_normal = tf.random_normal
    random_uniform = tf.random_uniform
    fused_batch_norm = tf.nn.fused_batch_norm
    dropout = tf.nn.dropout
    resize_nearest_neighbor = tf.image.resize_nearest_neighbor
    resize_bilinear = tf.image.resize_bilinear
    is_nan = tf.is_nan
    is_inf = tf.is_inf
    floormod = tf.floormod
    matrix_diag_part = tf.matrix_diag_part


def make_xval(shape):
    x_val = np.arange(np.prod(shape)).astype("float32").reshape(shape)
    return x_val


def get_conv_getdata(kind=1):
    if kind == 0:
        # generate all combinations (costly)
        dims = [
            ("padding", ["SAME", "VALID"]),
            ("input_sizes", [[32, 35, 35, 3], [32, 17, 17, 3], [1, 28, 28, 3], [32, 8, 8, 3]]),
            ("filter_sizes", [[1, 3, 3, 1], [1, 2, 2, 1], [1, 5, 5, 1], [1, 1, 1, 1], [1, 5, 2, 1], [1, 2, 5, 1]]),
            ("strides", [[1, 2, 2, 1], [1, 1, 1, 1]]),
        ]
        values = [key_values[1] for key_values in dims]
        for idx, v in enumerate(product(*values)):
            if True or idx == 30:
                yield (idx,) + v
    elif kind == 1:
        # some combination to that give decent padding coverage
        data = [
            ('SAME', [32, 35, 35, 3], [1, 3, 3, 1], [1, 2, 2, 1]),
            ('SAME', [32, 35, 35, 3], [1, 2, 2, 1], [1, 2, 2, 1]),
            ('SAME', [32, 35, 35, 3], [1, 1, 1, 1], [1, 1, 1, 1]),
            ('SAME', [32, 35, 35, 3], [1, 5, 2, 1], [1, 2, 2, 1]),
            ('SAME', [32, 35, 35, 3], [1, 2, 5, 1], [1, 2, 2, 1]),
            ('SAME', [32, 35, 35, 3], [1, 2, 5, 1], [1, 1, 1, 1]),
            ('SAME', [1, 28, 28, 3], [1, 3, 3, 1], [1, 2, 2, 1]),
            ('SAME', [1, 28, 28, 3], [1, 3, 3, 1], [1, 1, 1, 1]),
            ('SAME', [1, 28, 28, 3], [1, 2, 2, 1], [1, 2, 2, 1]),
            ('SAME', [1, 28, 28, 3], [1, 2, 2, 1], [1, 1, 1, 1]),
            ('SAME', [1, 28, 28, 3], [1, 5, 5, 1], [1, 2, 2, 1]),
            ('SAME', [1, 28, 28, 3], [1, 5, 5, 1], [1, 1, 1, 1]),
            ('SAME', [1, 28, 28, 3], [1, 5, 2, 1], [1, 2, 2, 1]),
            ('SAME', [32, 8, 8, 3], [1, 3, 3, 1], [1, 2, 2, 1]),
            ('SAME', [32, 8, 8, 3], [1, 3, 3, 1], [1, 1, 1, 1]),
            ('VALID', [32, 35, 35, 3], [1, 3, 3, 1], [1, 1, 1, 1]),
            ('VALID', [32, 35, 35, 3], [1, 2, 2, 1], [1, 2, 2, 1]),
        ]
        for idx, v in enumerate(data):
            yield (idx,) + v
    else:
        raise ValueError("kind not known")


def get_maxpoolwithargmax_getdata():
    data = [
        ('SAME', [1, 3, 3, 1], [1, 3, 3, 1], [1, 2, 2, 1]),
        ('SAME', [1, 5, 5, 1], [1, 4, 4, 1], [1, 2, 2, 1]),
        ('SAME', [1, 10, 5, 1], [1, 2, 2, 1], [1, 2, 2, 1]),
        ('SAME', [1, 10, 5, 1], [1, 4, 4, 1], [1, 1, 1, 1]),
        ('VALID', [1, 3, 3, 1], [1, 3, 3, 1], [1, 2, 2, 1]),
        ('VALID', [1, 5, 5, 1], [1, 4, 4, 1], [1, 2, 2, 1]),
    ]
    for idx, v in enumerate(data):
        yield (idx,) + v


class BackendTests(Tf2OnnxBackendTestBase):
    def _run_test_case(self, func, output_names_with_port, feed_dict, **kwargs):
        kwargs["convert_var_to_const"] = False
        kwargs["constant_fold"] = False
        return self.run_test_case(func, feed_dict, [], output_names_with_port, **kwargs)

    def _test_expand_dims_known_rank(self, idx):
        x_val = make_xval([3, 4])
        def func(x):
            op = tf.expand_dims(x, idx)
            return tf.identity(op, name=_TFOUTPUT)
        self._run_test_case(func, [_OUTPUT], {_INPUT: x_val})

    def test_expand_dims_known_rank(self):
        for i in [-1, 0, 1, -2]:
            self._test_expand_dims_known_rank(i)

    def test_expand_dims_one_unknown_rank(self):
        x_val = make_xval([3, 4])
        def func(x):
            # FIXME: this was tf_placeholder(tf.float32, shape=[None, 4], name=_TFINPUT)
            op = tf.expand_dims(x, 0)
            return tf.identity(op, name=_TFOUTPUT)
        self._run_test_case(func, [_OUTPUT], {_INPUT: x_val})

    def _test_expand_dims_more_unknown_rank(self, idx):
        x_val = make_xval([3, 4])
        def func(x):
            # FIXME: this was tf_placeholder(tf.float32, shape=[None, None], name=_TFINPUT)
            op = tf.expand_dims(x, idx)
            return tf.identity(op, name=_TFOUTPUT)
        self._run_test_case(func, [_OUTPUT], {_INPUT: x_val})

    def test_expand_dims_more_unknown_rank(self):
        for i in [-1, 0, 1, -2]:
            self._test_expand_dims_more_unknown_rank(i)

    @check_opset_min_version(9, "ConstantOfShape")
    def test_eye_non_const1(self):
        # tf.eye(num_rows), num_rows is not const here
        x_val = np.array(5, dtype=np.int32)
        def func(x):
            y = tf.eye(x, dtype=tf.int32)
            y1 = tf.eye(x, dtype=tf.int64)
            y2 = tf.eye(x, dtype=tf.float32)
            return tf.identity(y, name=_TFOUTPUT), tf.identity(y1, name=_TFOUTPUT1), tf.identity(y2, name=_TFOUTPUT2)
        self._run_test_case(func, [_OUTPUT, _OUTPUT1, _OUTPUT2], {_INPUT: x_val}, rtol=0)

        # tf.eye(num_rows, num_columns), both num_rows and num_columns are not const here
        x_val = np.array([5, 10], dtype=np.int32)
        def func(x):
            y = tf.eye(x[0], x[1], dtype=tf.int32)
            y1 = tf.eye(x[0], x[1], dtype=tf.int64)
            y2 = tf.eye(x[0], x[1], dtype=tf.float32)
            return tf.identity(y, name=_TFOUTPUT), tf.identity(y1, name=_TFOUTPUT1), tf.identity(y2, name=_TFOUTPUT2)
        self._run_test_case(func, [_OUTPUT, _OUTPUT1, _OUTPUT2], {_INPUT: x_val}, rtol=0)

    @check_tf_min_version("1.11", "eye has bug when version is below 1.11")
    @check_opset_min_version(9, "ConstantOfShape")
    def test_eye_non_const2(self):
        # tf.eye(num_rows), num_rows is not const here
        for np_dtype in [np.int32, np.int64, np.float32, np.float64]:
            x_val = np.array(5, dtype=np_dtype)
            def func(x):
                y = tf.eye(x, dtype=tf.int32)
                y1 = tf.eye(x, dtype=tf.float32)
                return tf.identity(y, name=_TFOUTPUT),\
                       tf.identity(y1, name=_TFOUTPUT1)
            self._run_test_case(func, [_OUTPUT, _OUTPUT1], {_INPUT: x_val}, rtol=0)

        # tf.eye(num_rows, num_columns), both num_rows and num_columns are not const here
        for np_dtype in [np.int32, np.int64, np.float32, np.float64]:
            x_val = np.array([5, 10], dtype=np_dtype)
            def func(x):
                y = tf.eye(x[0], x[1], dtype=tf.int32)
                y1 = tf.eye(x[0], x[1], dtype=tf.float32)
                return tf.identity(y, name=_TFOUTPUT), \
                       tf.identity(y1, name=_TFOUTPUT1)
            self._run_test_case(func, [_OUTPUT, _OUTPUT1], {_INPUT: x_val}, rtol=0)

    @check_opset_min_version(7, "trig")
    def test_trig_ops(self):
        for op in [tf.sin, tf.cos, tf.tan, tf.asin, tf.acos, tf.atan]:
            x_val = make_xval([3, 4])
            def func(x):
                op_ = op(x)
                return tf.identity(op_, name=_TFOUTPUT)
            self._run_test_case(func, [_OUTPUT], {_INPUT: x_val}, rtol=1e-06)

    @check_opset_min_version(9, "trigh")
    def test_atrig_ops(self):
        for op in [tf.sinh, tf.cosh, tf.atanh, tf.asinh, tf.acosh]:
            x_val = make_xval([3, 4])
            def func(x):
                op_ = op(x)
                return tf.identity(op_, name=_TFOUTPUT)
            self._run_test_case(func, [_OUTPUT], {_INPUT: x_val})

    @skip_caffe2_backend()
    @check_opset_min_version(7, "multinomial")
    def test_multinomial(self):
        x_val = np.array([[10., 10.]], dtype=np.float32)
        def func(x):
            op = multinomial(tf.math.log(x), 5, output_dtype=tf.int64)
            return tf.identity(op, name=_TFOUTPUT)

        # since returned indexes are random we can only check type and shape
        self._run_test_case(func, [_OUTPUT], {_INPUT: x_val}, check_value=False,
                            check_shape=True, check_dtype=True)

    @skip_caffe2_backend()
    @check_opset_min_version(7, "multinomial")
    def test_multinomial1(self):
        shape = [2, 10]
        x_val = np.ones(np.prod(shape)).astype("float32").reshape(shape)
        def func(x):
            op = multinomial(x, 2, output_dtype=tf.int64)
            return tf.identity(op, name=_TFOUTPUT)
        # since returned indexes are random we can only check type and shape
        self._run_test_case(func, [_OUTPUT], {_INPUT: x_val}, check_value=False,
                            check_shape=True, check_dtype=True)

    def test_maxpool(self):
        for p in get_conv_getdata():
            _, padding, x_shape, ksize, strides = p
            x_val = make_xval(x_shape)
            def func(x):
                mp = tf.nn.max_pool(x, ksize, strides, padding=padding)
                return tf.identity(mp, name=_TFOUTPUT)
            self.logger.debug(str(p))
            self._run_test_case(func, [_OUTPUT], {_INPUT: x_val})

    @skip_tf_cpu("only tf_gpu can run maxpool with NCHW format")
    def test_maxpool_gpu(self):
        # make sure converter behaves well when data format is NCHW
        # and when data format is NCHW, only gpu version of tensorflow can run it.
        ksize = [1, 1, 2, 2]
        strides = [1, 1, 2, 2]
        x_val = make_xval([1, 3, 50, 80])
        for padding in ["SAME", "VALID"]:
            def func(x):
                mp = tf.nn.max_pool(x, ksize, strides, padding=padding, data_format="NCHW")
                return tf.identity(mp, name=_TFOUTPUT)
            self._run_test_case(func, [_OUTPUT], {_INPUT: x_val})

    @check_onnxruntime_incompatibility("AveragePool")
    def test_avgpool(self):
        for p in get_conv_getdata(kind=0):
            _, padding, x_shape, ksize, strides = p
            x_val = make_xval(x_shape)
            def func(x):
                mp = tf.nn.avg_pool(x, ksize, strides, padding=padding)
                return tf.identity(mp, name=_TFOUTPUT)

            self.logger.debug(str(p))
            self._run_test_case(func, [_OUTPUT], {_INPUT: x_val}, rtol=1e-06)

    @check_onnxruntime_incompatibility("AveragePool")
    @skip_tf_cpu("only tf_gpu can run avgpool with NCHW format")
    def test_avgpool_gpu(self):
        ksize = [1, 1, 2, 2]
        strides = [1, 1, 2, 2]
        x_val = make_xval([1, 3, 50, 80])
        for padding in ["SAME", "VALID"]:
            def func(x):
                mp = tf.nn.avg_pool(x, ksize, strides, padding=padding, data_format="NCHW")
                return tf.identity(mp, name=_TFOUTPUT)
            self._run_test_case(func, [_OUTPUT], {_INPUT: x_val})

    def _conv_test(self, x_val, w, strides=None, padding="VALID", dilations=None, rtol=1e-07):
        if strides is None:
            strides = _STRIDE1x1
        if dilations is None:
            dilations = [1, 1, 1, 1]
        def func(x):
            kernel = tf.constant(w, dtype=tf.float32, name='k')
            conv = tf.nn.conv2d(x, kernel, strides=strides, padding=padding, dilations=dilations)
            return tf.identity(conv, name=_TFOUTPUT)
        self._run_test_case(func, [_OUTPUT], {_INPUT: x_val}, rtol=rtol)

    def test_conv2d_1(self):
        x_val = make_xval((1, 1, 5, 5)).transpose(NCHW_TO_NHWC)
        w = np.array([[2., 1., 1.],
                      [1., 3., 1.],
                      [1., 1., 4.]], dtype=np.float32).reshape(_KERNEL3x3)
        self._conv_test(x_val, w)

    def test_conv2d_2(self):
        x_val = np.array([[4, 3, 1, 0],
                          [2, 1, 0, 1],
                          [1, 2, 4, 1],
                          [3, 1, 0, 2]], dtype=np.float32).reshape([1, 4, 4, 1])
        w = np.array([[1, 0, 1],
                      [2, 1, 0],
                      [0, 0, 1]], dtype=np.float32).reshape(_KERNEL3x3)
        self._conv_test(x_val, w)

    def test_conv2d_3(self):
        x_val = make_xval((1, 1, 5, 5)).transpose(NCHW_TO_NHWC)
        w = np.array([[2., 1., 1.],
                      [1., 3., 1.],
                      [1., 1., 4.]], dtype=np.float32).reshape(_KERNEL3x3)
        self._conv_test(x_val, w)

    def test_conv2d_4(self):
        x_val = make_xval((1, 1, 5, 5)).transpose(NCHW_TO_NHWC)
        w = np.random.random_sample(_KERNEL3x3).astype(np.float32)
        self._conv_test(x_val, w, padding="SAME", rtol=1e-05)

    def test_conv2d_5(self):
        x_val = make_xval((1, 1, 5, 5)).transpose(NCHW_TO_NHWC)
        kernel_shape = [3, 3, 1, 2]
        w = np.random.random_sample(kernel_shape).astype(np.float32)
        self._conv_test(x_val, w, padding="SAME", rtol=1e-05)

    def test_conv2d_6(self):
        x_shape = [1, 35, 35, 288]  # out: [1, 17, 17, 384]
        kernel_shape = [3, 3, 288, 384]
        strides = [1, 2, 2, 1]
        x_val = np.arange(1, 1 + np.prod(x_shape)).astype("float32").reshape(x_shape)
        kernel_val = np.arange(1, 1 + np.prod(kernel_shape)).astype("float32").reshape(kernel_shape)
        self._conv_test(x_val, kernel_val, strides=strides, padding="VALID", rtol=1e-05)

    @check_tf_min_version("1.7", "tf only support dilation is 1 for now")
    def test_conv2d_7(self):
        x_shape = [1, 35, 35, 288]  # out: [1, 17, 17, 384]
        kernel_shape = [3, 3, 288, 384]
        strides = [1, 2, 2, 1]
        dilations = [1, 3, 3, 1]
        x_val = np.arange(1, 1 + np.prod(x_shape)).astype("float32").reshape(x_shape)
        kernel_val = np.arange(1, 1 + np.prod(kernel_shape)).astype("float32").reshape(kernel_shape)
        self._conv_test(x_val, kernel_val, strides=strides, padding="VALID",
                        dilations=dilations, rtol=1e-05)

    def test_conv2d_8(self):
        for input_shape in [[10, 10], [5, 5]]:
            x_val = make_xval((1, 1, *input_shape)).transpose(NCHW_TO_NHWC)
            w = np.random.random_sample([3, 3, 1, 2]).astype(np.float32)
            strides = [1, 2, 2, 1]
            def func(x):
                kernel = tf.constant(w, dtype=tf.float32, name='k')
                conv = tf.nn.conv2d(x, kernel, strides=strides, padding="SAME")
                return tf.identity(conv, name=_TFOUTPUT)
            self._run_test_case(func, [_OUTPUT], {_INPUT: x_val}, rtol=1e-5)

    def test_conv2d_with_pad_valid(self):
        x_val = make_xval((1, 1, 5, 5)).transpose(NCHW_TO_NHWC)
        w = np.random.random_sample([3, 3, 1, 2]).astype(np.float32)
        strides = [1, 1, 1, 1]
        def func(x):
            kernel = tf.constant(w, dtype=tf.float32, name='k')
            x_pad = tf.pad(x, paddings=[[0, 0], [2, 2], [2, 2], [0, 0]])
            conv = tf.nn.conv2d(x_pad, kernel, strides=strides, padding="VALID")
            return tf.identity(conv, name=_TFOUTPUT)
        self._run_test_case(func, [_OUTPUT], {_INPUT: x_val}, rtol=1e-5)

    def test_conv2d_with_pad_same(self):
        x_val = make_xval((1, 1, 5, 5)).transpose(NCHW_TO_NHWC)
        w = np.random.random_sample([3, 3, 1, 2]).astype(np.float32)
        strides = [1, 1, 1, 1]
        def func(x):
            kernel = tf.constant(w, dtype=tf.float32, name='k')
            x_pad = tf.pad(x, paddings=[[0, 0], [2, 2], [2, 2], [0, 0]])
            conv = tf.nn.conv2d(x_pad, kernel, strides=strides, padding="SAME")
            return tf.identity(conv, name=_TFOUTPUT)
        self._run_test_case(func, [_OUTPUT], {_INPUT: x_val}, rtol=1e-5)

    def test_conv2d_transpose(self):
        x_shape = [2, 6, 4, 3]
        output_shape = [2, 13, 9, 2]
        kernel_shape = [3, 3, 2, 3]
        strides = [1, 2, 2, 1]
        x_val = make_xval(x_shape)
        kernel_val = make_xval(kernel_shape)
        def func(x):
            f = tf.constant(kernel_val, name="kernel", dtype=tf.float32)
            conv = tf.nn.conv2d_transpose(x, f, output_shape, strides=strides, padding="VALID")
            return tf.identity(conv, name=_TFOUTPUT)
        self._run_test_case(func, [_OUTPUT], {_INPUT: x_val}, rtol=1e-05)

    @check_onnxruntime_min_version("0.5.0", "conv transpose is added since onnxruntime-0.5.0")
    def test_conv2d_transpose2(self):
        # output_shape is dynamic
        extra_opset = [utils.make_opsetid(constants.MICROSOFT_DOMAIN, 1)]
        process_args = {"extra_opset": extra_opset}
        x_shape = [2, 6, 4, 3]
        output_shape = np.array([2, 13, 9, 2]).astype(np.int32)
        kernel_shape = [3, 3, 2, 3]
        strides = [1, 2, 2, 1]
        x_val = make_xval(x_shape)
        kernel_val = make_xval(kernel_shape)
        def func(x, output_shape_placeholder):
            f = tf.constant(kernel_val, name="kernel", dtype=tf.float32)
            conv = tf.nn.conv2d_transpose(x, f, output_shape_placeholder, strides=strides, padding="VALID")
            return tf.identity(conv, name=_TFOUTPUT)
        self._run_test_case(func, [_OUTPUT], {_INPUT: x_val, _INPUT1: output_shape},
                            rtol=1e-05, process_args=process_args)

    def test_depthwiseconv_0(self):
        x_shape = [1, 3, 4, 3]
        kernel_shape = [3, 3, 3, 3]
        x_val = np.arange(1, 1 + np.prod(x_shape)).astype("float32").reshape(x_shape)
        kernel_val = np.arange(1, 1 + np.prod(kernel_shape)).astype("float32").reshape(kernel_shape)
        def func(x):
            kernel = tf.constant(kernel_val, dtype=tf.float32, name='k')
            conv = tf.nn.depthwise_conv2d(x, kernel, strides=[1, 1, 1, 1], padding='VALID')
            return tf.identity(conv, name=_TFOUTPUT)
        self._run_test_case(func, [_OUTPUT], {_INPUT: x_val}, rtol=0.08)

    def test_depthwiseconv_1(self):
        x_shape = [1, 112, 112, 32]
        kernel_shape = [3, 3, 32, 1]
        x_val = np.arange(1, 1 + np.prod(x_shape)).astype("float32").reshape(x_shape)
        kernel_val = np.arange(1, 1 + np.prod(kernel_shape)).astype("float32").reshape(kernel_shape)
        def func(x):
            kernel = tf.constant(kernel_val, dtype=tf.float32, name='k')
            conv = tf.nn.depthwise_conv2d(x, kernel, strides=_STRIDE1x1, padding='VALID')
            return tf.identity(conv, name=_TFOUTPUT)
        # rtol is a bit high, 2 values have a bit high error. Maybe use different input data.
        self._run_test_case(func, [_OUTPUT], {_INPUT: x_val}, rtol=0.08)

    def test_depthwiseconv_3(self):
        x_shape = [1, 112, 112, 32]
        kernel_shape = [3, 3, 32, 1]
        x_val = np.arange(1, 1 + np.prod(x_shape)).astype("float32").reshape(x_shape)
        kernel_val = np.arange(1, 1 + np.prod(kernel_shape)).astype("float32").reshape(kernel_shape)
        def func(x):
            kernel = tf.constant(kernel_val, dtype=tf.float32, name='k')
            conv = tf.nn.depthwise_conv2d(x, kernel, strides=[1, 1, 1, 1], padding='VALID')
            return tf.identity(conv, name=_TFOUTPUT)
        # rtol is a bit high, 2 values have a bit high error. Maybe use different input data.
        self._run_test_case(func, [_OUTPUT], {_INPUT: x_val}, rtol=0.01)

    @check_tf_max_version("1.15", "not supported in tf-2.0")
    def test_dropout(self):
        x_val = np.ones([1, 24, 24, 3], dtype=np.float32)
        # Define a scope for reusing the variables
        def func(x):
            is_training = tf.constant(False, tf.bool)
            x_ = tf.identity(x)
            fc1 = tf.layers.dropout(x_, rate=.1, training=is_training)
            return tf.identity(fc1, name=_TFOUTPUT)
        self._run_test_case(func, [_OUTPUT], {_INPUT: x_val},
                            graph_validator=lambda g: (check_op_count(g, "RandomUniform", 0) and
                                                       check_op_count(g, "RandomUniformLike", 0)))

    def test_nn_dropout(self):
        x_val = np.ones([1, 24, 24, 3], dtype=np.float32)
        # Define a scope for reusing the variables
        def func(x, keep_prob):
            x_ = tf.identity(x)
            fc1 = dropout(x_, keep_prob)
            return tf.identity(fc1, name=_TFOUTPUT)
        # when constant_fold is enabled, PlaceholderWithDefault will be folded into either a const or a placeholder.
        # here we set it False to test PlaceholderWithDefault bug: https://github.com/onnx/tensorflow-onnx/pull/446
        # Dropout with ratio 1.0 will be optimized so that only one Identity is left
        self._run_test_case(func, [_OUTPUT], {_INPUT: x_val, _INPUT1: np.array(1., dtype=np.float32)},
                            graph_validator=lambda g: (check_op_count(g, "RandomUniform", 0) and
                                                       check_op_count(g, "RandomUniformLike", 0)))

    @check_tf_min_version("1.13")
    def test_nn_dropout_with_rate(self):
        rate = tf.constant(0., name="rate")
        x_val = np.ones([1, 24, 24, 3], dtype=np.float32)
        # Define a scope for reusing the variables
        def func(x):
            x_ = tf.identity(x)
            fc1 = tf.nn.dropout(x_, rate=rate)
            return tf.identity(fc1, name="output")
        feed_dict = {"input_1:0": x_val}
        input_names_with_port = ["input_1:0"]
        output_names_with_port = ["output:0"]
        self.run_test_case(func, feed_dict, input_names_with_port, output_names_with_port, constant_fold=False,
                           graph_validator=lambda g: (check_op_count(g, "RandomUniform", 0) and
                                                      check_op_count(g, "RandomUniformLike", 0)))

    def test_conv2d_with_input_transpose(self):
        x_shape = [2, 32, 32, 3]
        kernel_shape = [3, 3, 3, 3]
        x_val = make_xval(x_shape)
        x_val_for_onnx = x_val.transpose(NHWC_TO_NCHW)
        def func(x):
            kernel = tf.constant(make_xval(kernel_shape), dtype=tf.float32, name='k')
            conv = tf.nn.conv2d(x, kernel, strides=[1, 1, 1, 1], padding="SAME")
            return tf.identity(conv, name=_TFOUTPUT)
        self._run_test_case(func, [_OUTPUT], {_INPUT: x_val}, rtol=1e-05,
                            process_args={"inputs_as_nchw": [_INPUT]},
                            onnx_feed_dict={_INPUT: x_val_for_onnx})

    def test_lrn_default(self):
        x_shape = [1, 3, 4, 3]
        x_val = np.arange(1, 1 + np.prod(x_shape)).astype("float32").reshape(x_shape)
        def func(x):
            op = tf.nn.local_response_normalization(x)
            return tf.identity(op, name=_TFOUTPUT)
        self._run_test_case(func, [_OUTPUT], {_INPUT: x_val}, rtol=1e-05)

    def test_lrn(self):
        # can't set bias = 0
        x_shape = [1, 2, 2, 8]
        x_val = np.arange(1, 1 + np.prod(x_shape)).astype("float32").reshape(x_shape)
        def func(x):
            op = tf.nn.local_response_normalization(x, depth_radius=4, bias=2, alpha=2, beta=1)
            return tf.identity(op, name=_TFOUTPUT)
        self._run_test_case(func, [_OUTPUT], {_INPUT: x_val}, rtol=1e-05)

    @check_onnxruntime_incompatibility("Abs")
    def test_abs(self):
        x_val = np.array([1.0, 2.0, -3.0, -4.0], dtype=np.float32).reshape((2, 2))
        def func(x):
            x_ = tf.abs(x)
            return tf.identity(x_, name=_TFOUTPUT)
        self._run_test_case(func, [_OUTPUT], {_INPUT: x_val})

    @check_onnxruntime_incompatibility("Add")
    def test_const(self):
        x_val = np.array([1.0, 2.0, 3.0, 4.0], dtype=np.float32).reshape((2, 2))
        def func(x):
            y = tf.constant(x_val, name="y")
            return tf.add(x, y, name=_TFOUTPUT)
        self._run_test_case(func, [_OUTPUT], {_INPUT: x_val})

    @check_onnxruntime_incompatibility("Add")
    def test_add(self):
        x_val = np.array([1.0, 2.0, -3.0, -4.0], dtype=np.float32).reshape((2, 2))
        def func(x):
            x_ = tf.add(x, x)
            return tf.identity(x_, name=_TFOUTPUT)
        self._run_test_case(func, [_OUTPUT], {_INPUT: x_val})

    def test_placeholder(self):
        x_val = np.array([1.0, 2.0, -3.0, -4.0], dtype=np.float32).reshape((2, 2))
        def func(x):
            return tf.identity(x, name=_TFOUTPUT)
        self._run_test_case(func, [_OUTPUT], {_INPUT: x_val})

    #@unittest.skip("doesn't work with the new ut func interface, fix later")
    #def test_placeholder_with_default_use_default(self):
    #    x_val = np.array([1.0, 2.0, -3.0, -4.0], dtype=np.float32).reshape((2, 2))
    #    def func():
    #        x = tf.constant(x_val, name="x")
    #        y = tf_placeholder_with_default(x, x_val.shape, name=_TFINPUT)
    #    return tf.identity(y, name=_TFOUTPUT)
    #    self._run_test_case(func, [_OUTPUT], {})

    #@unittest.skip("doesn't work with the new ut func interface, fix later")
    #def test_placeholder_with_default_use_feed(self):
    #    x_val = np.array([1.0, 2.0, -3.0, -4.0], dtype=np.float32).reshape((2, 2))
    #    def func():
    #        x = tf.constant(x_val, name="x")
    #        y = tf_placeholder_with_default(x, x_val.shape, name=_TFINPUT)
    #        return tf.identity(y, name=_TFOUTPUT)
    #    x_feed_val = np.array([11.0, 22.0, -33.0, -44.0], dtype=np.float32).reshape((2, 2))
    #    self._run_test_case(func, [_OUTPUT], {_INPUT: x_feed_val})

    @check_onnxruntime_incompatibility("Add")
    def test_add_bcast(self):
        x1_val = np.array([1.0, 2.0, -3.0, -4.0], dtype=np.float32).reshape((2, 2))
        x2_val = np.array([1.0, 2.0, 3.0, 4.0, 5.0, 6.0, 7.0, 8.0], dtype=np.float32).reshape((2, 2, 2))
        def func(x1, x2):
            x_ = tf.add(x1, x2)
            return tf.identity(x_, name=_TFOUTPUT)
        self._run_test_case(func, [_OUTPUT], {_INPUT: x1_val, _INPUT1: x2_val})

    @check_onnxruntime_incompatibility("Add")
    def test_add_bcast1(self):
        # example taken from onnx doc
        x1_val = np.random.randn(3, 4, 5).astype(np.float32)
        x2_val = np.random.randn(5).astype(np.float32)
        def func(x1, x2):
            x_ = tf.add(x1, x2)
            return tf.identity(x_, name=_TFOUTPUT)
        self._run_test_case(func, [_OUTPUT], {_INPUT: x1_val, _INPUT1: x2_val})

    def test_matmul0(self):
        x_val = np.array([1.0, 2.0, -3.0, -4.0], dtype=np.float32).reshape((2, 2))
        def func(x):
            x_ = tf.matmul(x, x)
            return tf.identity(x_, name=_TFOUTPUT)
        self._run_test_case(func, [_OUTPUT], {_INPUT: x_val})

    def test_matmul1(self):
        x_val = np.array([1.0, 2.0, -3.0, -4.0], dtype=np.float32).reshape((2, 2))
        def func(x):
            x_ = tf.matmul(x, x, transpose_a=True)
            return tf.identity(x_, name=_TFOUTPUT)
        self._run_test_case(func, [_OUTPUT], {_INPUT: x_val})

    def test_matmul2(self):
        x_val = np.array([1.0, 2.0, -3.0, -4.0], dtype=np.float32).reshape((2, 2))
        y_val = np.array([1.0, 2.0, -3.0, -4.0], dtype=np.float32).reshape((2, 2))
        def func(x, y):
            x_ = tf.matmul(x, y, transpose_b=True)
            return tf.identity(x_, name=_TFOUTPUT)
        self._run_test_case(func, [_OUTPUT], {_INPUT: x_val, _INPUT1: y_val})

    @unittest.skipIf(get_test_config().is_mac and get_test_config().is_onnxruntime_backend
                     and get_test_config().backend_version == "0.2.1", "onnxruntime 0.2.1 has bug on mac")
    def test_matmul3(self):
        x_shape = [1, 12, 256, 64]
        x_val = np.arange(np.prod(x_shape)).astype("float32").reshape((x_shape))
        def func(x, y):
            x_ = tf.matmul(x, y, transpose_b=True)
            return tf.identity(x_, name=_TFOUTPUT)
        self._run_test_case(func, [_OUTPUT], {_INPUT: x_val, _INPUT1: x_val}, rtol=1e-5)

    @check_onnxruntime_incompatibility("Sub")
    def test_sub(self):
        x_val = np.array([1.0, 2.0, -3.0, -4.0], dtype=np.float32).reshape((2, 2))
        def func(x):
            x_ = tf.subtract(x, x)
            return tf.identity(x_, name=_TFOUTPUT)
        self._run_test_case(func, [_OUTPUT], {_INPUT: x_val})

    @check_onnxruntime_incompatibility("Mul")
    def test_multiply(self):
        x_val = np.array([1.0, 2.0, -3.0, -4.0], dtype=np.float32).reshape((2, 2))
        def func(x):
            x_ = tf.multiply(x, x)
            return tf.identity(x_, name=_TFOUTPUT)
        self._run_test_case(func, [_OUTPUT], {_INPUT: x_val})

    @check_onnxruntime_incompatibility("Div")
    def test_div(self):
        x_val = np.array([1.0, 2.0, -3.0, -4.0], dtype=np.float32).reshape((2, 2))
        def func(x):
            x_ = tf.realdiv(x, x)
            return tf.identity(x_, name=_TFOUTPUT)
        self._run_test_case(func, [_OUTPUT], {_INPUT: x_val})

    @check_onnxruntime_incompatibility("Exp")
    def test_exp(self):
        x_val = np.array([1.0, 2.0, -3.0, -4.0], dtype=np.float32).reshape((2, 2))
        def func(x):
            x_ = tf.exp(x)
            return tf.identity(x_, name=_TFOUTPUT)
        self._run_test_case(func, [_OUTPUT], {_INPUT: x_val}, rtol=1e-05)

    @check_onnxruntime_incompatibility("Log")
    def test_log(self):
        x_val = np.array([1.0, 2.0, 3.0, 4.0], dtype=np.float32).reshape((2, 2))
        def func(x):
            x_ = tf.math.log(x)
            return tf.identity(x_, name=_TFOUTPUT)
        self._run_test_case(func, [_OUTPUT], {_INPUT: x_val})

    def test_gather(self):
        x_val = np.array([[1, 2, 3], [4, 5, 6], [7, 8, 9]], dtype=np.float32)
        idx = np.array([1, 0, 2], dtype=np.int32)
        idx_flattened = np.array([i * x_val.shape[1] + idx for i in range(0, x_val.shape[0])])
        def func(x):
            x_ = tf.gather(tf.reshape(x, [-1]), tf.constant(idx_flattened))
            return tf.identity(x_, name=_TFOUTPUT)
        self._run_test_case(func, [_OUTPUT], {_INPUT: x_val})

    @check_target('rs6', 'GatherNd')
    def test_gathernd(self):
        x_val = np.array([[1, 2, 3], [4, 5, 6], [7, 8, 9]], dtype=np.float32)
        indices = np.array([[[0, 1], [1, 1]], [[1, 2], [0, 2]]], dtype=np.int32)
        def func(x):
            x_ = tf.gather_nd(x, tf.constant(indices))
            return tf.identity(x_, name=_TFOUTPUT)
        self._run_test_case(func, [_OUTPUT], {_INPUT: x_val})

        x_val = np.array([1, 2, 3, 4, 5, 6, 7, 8, 9], dtype=np.float32)
        indices = np.array([[[0], [2]], [[4], [7]], [[6], [1]]], dtype=np.int32)
        def func(x):
            x_ = tf.gather_nd(x, tf.constant(indices))
            return tf.identity(x_, name=_TFOUTPUT)
        self._run_test_case(func, [_OUTPUT], {_INPUT: x_val})

    @check_target('rs6', 'GatherNd')
    def test_gathernd_less_index(self):
        x_val = np.array([[1, 2, 3], [4, 5, 6], [7, 8, 9]], dtype=np.float32)
        indices = np.array([[[0], [1]], [[2], [0]]], dtype=np.int32)
        def func(x):
            x_ = tf.gather_nd(x, tf.constant(indices))
            return tf.identity(x_, name=_TFOUTPUT)
        self._run_test_case(func, [_OUTPUT], {_INPUT: x_val})

        # shape: 2*2*2
        x_val = np.array([[[1, 2], [3, 4]], [[5, 6], [7, 8]]], dtype=np.float32)
        indices = np.array([[[0, 0], [0, 1]], [[1, 0], [1, 1]]], dtype=np.int32)
        def func(x):
            x_ = tf.gather_nd(x, tf.constant(indices))
            return tf.identity(x_, name=_TFOUTPUT)
        self._run_test_case(func, [_OUTPUT], {_INPUT: x_val})

    @skip_caffe2_backend()
    @check_opset_min_version(7, "tile")
    def test_tile(self):
        x_val = np.array([[0, 1], [2, 3]], dtype=np.float32)
        def func(x):
            multiple = tf.constant([2, 2])
            x_ = tf.tile(x, multiple)
            return tf.identity(x_, name=_TFOUTPUT)
        self._run_test_case(func, [_OUTPUT], {_INPUT: x_val})

    @check_onnxruntime_incompatibility("Neg")
    def test_neg(self):
        x_val = np.array([1.0, 2.0, -3.0, -4.0], dtype=np.float32).reshape((2, 2))
        def func(x):
            x_ = tf.negative(x)
            return tf.identity(x_, name=_TFOUTPUT)
        self._run_test_case(func, [_OUTPUT], {_INPUT: x_val})

    @check_onnxruntime_incompatibility("Mul")
    def test_square(self):
        x_val = np.array([1.0, 2.0, -3.0, -4.0], dtype=np.float32).reshape((2, 2))
        def func(x):
            x_ = tf.square(x)
            return tf.identity(x_, name=_TFOUTPUT)
        self._run_test_case(func, [_OUTPUT], {_INPUT: x_val})

    @check_onnxruntime_incompatibility("Min")
    def test_min(self):
        x_val1 = np.array([4.0, 16.0, 4.0, 1.6], dtype=np.float32).reshape((2, 2))
        x_val2 = np.array([4.0, 4.0, 4.0, 4.0], dtype=np.float32).reshape((2, 2))
        def func(x1, x2):
            mi = tf.minimum(x1, x2)
            return tf.identity(mi, name=_TFOUTPUT)
        self._run_test_case(func, [_OUTPUT], {_INPUT: x_val1, _INPUT1: x_val2})

        x_val1 = np.array([4.0, 16.0, 4.0, 1.6], dtype=np.int32).reshape((2, 2))
        x_val2 = np.array([4.0, 4.0, 4.0, 4.0], dtype=np.int32).reshape((2, 2))
        def func(x1, x2):
            mi = tf.minimum(x1, x2)
            return tf.identity(mi, name=_TFOUTPUT)
        self._run_test_case(func, [_OUTPUT], {_INPUT: x_val1, _INPUT1: x_val2})

    @skip_caffe2_backend("issue with broadcasting scalar")
    @check_onnxruntime_incompatibility("Sub")
    def test_min_broadcast(self):
        # tests if the broadcast for min/max is working
        x_val1 = np.array([2.0, 16.0, 5.0, 1.6], dtype=np.float32).reshape((2, 2))
        x_val2 = np.array([4.0], dtype=np.float32)
        def func(x1):
            x2 = tf.constant(x_val2, dtype=tf.float32, name='x2')
            mi = tf.minimum(x1, x2)
            return tf.identity(mi, name=_TFOUTPUT)
        self._run_test_case(func, [_OUTPUT], {_INPUT: x_val1})

    @check_onnxruntime_incompatibility("Add")
    def test_logicaland(self):
        x_val1 = np.array([1, 0, 1, 1], dtype=np.bool).reshape((2, 2))
        x_val2 = np.array([0, 1, 1, 1], dtype=np.bool).reshape((2, 2))
        def func(x1, x2):
            mi = tf.logical_and(x1, x2)
            return tf.identity(mi, name=_TFOUTPUT)
        self._run_test_case(func, [_OUTPUT], {_INPUT: x_val1, _INPUT1: x_val2})

    @check_onnxruntime_incompatibility("Greater")
    def test_greater(self):
        for op in [tf.greater, tf.greater_equal]:
            x_val1 = np.array([4, 2, 4, 1], dtype=np.float32).reshape((2, 2))
            x_val2 = np.array([2, 4, 4, 1], dtype=np.float32).reshape((2, 2))
            def func(x1, x2):
                mi = op(x1, x2)
                return tf.identity(mi, name=_TFOUTPUT)
            self._run_test_case(func, [_OUTPUT], {_INPUT: x_val1, _INPUT1: x_val2})

    @check_onnxruntime_incompatibility("Greater")
    def test_greater_unsupport_type(self):
        for op in [tf.greater, tf.greater_equal]:
            x_val1 = np.array([4, 2, 4, 1], dtype=np.int32).reshape((2, 2))
            x_val2 = np.array([2, 4, 4, 1], dtype=np.int32).reshape((2, 2))
            def func(x1, x2):
                mi = op(x1, x2)
                return tf.identity(mi, name=_TFOUTPUT)
            self._run_test_case(func, [_OUTPUT], {_INPUT: x_val1, _INPUT1: x_val2})

    @check_onnxruntime_incompatibility("Less")
    def test_less(self):
        x_val1 = np.array([4, 2, 4, 1], dtype=np.float32).reshape((2, 2))
        x_val2 = np.array([2, 4, 4, 1], dtype=np.float32).reshape((2, 2))
        def func(x1, x2):
            mi = tf.less(x1, x2)
            return tf.identity(mi, name=_TFOUTPUT)
        self._run_test_case(func, [_OUTPUT], {_INPUT: x_val1, _INPUT1: x_val2})

    @check_onnxruntime_incompatibility("Less")
    def test_less_unsupport_type(self):
        x_val1 = np.array([4, 2, 4, 1], dtype=np.int32).reshape((2, 2))
        x_val2 = np.array([2, 4, 4, 1], dtype=np.int32).reshape((2, 2))
        def func(x1, x2):
            mi = tf.less(x1, x2)
            return tf.identity(mi, name=_TFOUTPUT)
        self._run_test_case(func, [_OUTPUT], {_INPUT: x_val1, _INPUT1: x_val2})

    @check_opset_min_version(11, "Equal")
    def test_equal_float(self):
        x_val1 = np.array([0., 1., 2., 3., 4., -1., -2], dtype=np.float32)
        x_val2 = np.array([0., 1., 2.1, 3.5, 4.6, -1.1, -2.9], dtype=np.float32)
        def func(x1, x2):
            mi = tf.equal(x1, x2)
            return tf.identity(mi, name=_TFOUTPUT)
        self._run_test_case(func, [_OUTPUT], {_INPUT: x_val1, _INPUT1: x_val2})

    def test_equal(self):
        x_val1 = np.array([4, 2, 4, 1], dtype=np.int32).reshape((2, 2))
        x_val2 = np.array([2, 4, 4, 1], dtype=np.int32).reshape((2, 2))
        def func(x1, x2):
            mi = tf.equal(x1, x2)
            return tf.identity(mi, name=_TFOUTPUT)
        self._run_test_case(func, [_OUTPUT], {_INPUT: x_val1, _INPUT1: x_val2})

        x_val1 = np.array([4, 2, 4, 1], dtype=np.float32).reshape((2, 2))
        x_val2 = np.array([2, 4, 4, 1], dtype=np.float32).reshape((2, 2))
        def func(x1, x2):
            mi = tf.equal(x1, x2)
            return tf.identity(mi, name=_TFOUTPUT)
        self._run_test_case(func, [_OUTPUT], {_INPUT: x_val1, _INPUT1: x_val2})

    def test_not_equal(self):
        x_val1 = np.array([4, 2, 4, 1], dtype=np.int32).reshape((2, 2))
        x_val2 = np.array([2, 4, 4, 1], dtype=np.int32).reshape((2, 2))
        def func(x1, x2):
            mi = tf.not_equal(x1, x2)
            return tf.identity(mi, name=_TFOUTPUT)
        self._run_test_case(func, [_OUTPUT], {_INPUT: x_val1, _INPUT1: x_val2})

        x_val1 = np.array([4, 2, 4, 1], dtype=np.float32).reshape((2, 2))
        x_val2 = np.array([2, 4, 4, 1], dtype=np.float32).reshape((2, 2))
        def func(x1, x2):
            mi = tf.not_equal(x1, x2)
            return tf.identity(mi, name=_TFOUTPUT)
        self._run_test_case(func, [_OUTPUT], {_INPUT: x_val1, _INPUT1: x_val2})

    def test_sequeeze_no_axis_specified(self):
        x_val = np.array([1.0, 2.0, 3.0, 4.0], dtype=np.float32).reshape((2, 2, 1))
        def func(x):
            x_ = tf.squeeze(x)
            return tf.identity(x_, name=_TFOUTPUT)
        self._run_test_case(func, [_OUTPUT], {_INPUT: x_val})

    def test_sequeeze_positive_axis(self):
        x_val = np.array([1.0, 2.0, 3.0, 4.0], dtype=np.float32).reshape((2, 2, 1))
        def func(x):
            x_ = tf.squeeze(x, [2])
            return tf.identity(x_, name=_TFOUTPUT)
        self._run_test_case(func, [_OUTPUT], {_INPUT: x_val})

    def test_sequeeze_negative_axis(self):
        x_val = np.array([1.0, 2.0, 3.0, 4.0], dtype=np.float32).reshape((2, 2, 1))
        def func(x):
            x_ = tf.squeeze(x, [-1])
            return tf.identity(x_, name=_TFOUTPUT)
        self._run_test_case(func, [_OUTPUT], {_INPUT: x_val})

    def test_sequeeze_mixed_axis(self):
        x_val = np.array([1.0, 2.0, 3.0, 4.0], dtype=np.float32).reshape((1, 2, 2, 1))
        def func(x):
            x_ = tf.squeeze(x, [0, -1])
            return tf.identity(x_, name=_TFOUTPUT)
        self._run_test_case(func, [_OUTPUT], {_INPUT: x_val})

    def test_transpose(self):
        x_val = np.array([1.0, 2.0, 3.0, 4.0, 5.0, 6.0], dtype=np.float32).reshape((2, 3))
        def func(x):
            x_ = tf.transpose(x)  # perm=[1,0])
            return tf.identity(x_, name=_TFOUTPUT)
        self._run_test_case(func, [_OUTPUT], {_INPUT: x_val})

    def test_reshape(self):
        x_val = np.array([1.0, 2.0, 3.0, 4.0], dtype=np.float32).reshape((2, 2))
        def func(x):
            shape = tf.constant([1, 4])
            x_ = tf.reshape(x, shape)
            return tf.identity(x_, name=_TFOUTPUT)
        self._run_test_case(func, [_OUTPUT], {_INPUT: x_val}, check_shape=True)

    @check_opset_min_version(6, "cast")
    def test_reshape_int(self):
        x_val = np.array([1, 2, 3, 4], dtype=np.int32).reshape((2, 2))
        def func(x):
            shape = tf.constant([1, 4])
            x_ = tf.reshape(x, shape)
            return tf.identity(x_, name=_TFOUTPUT)
        self._run_test_case(func, [_OUTPUT], {_INPUT: x_val}, check_shape=True)

    @check_opset_min_version(6, "cast")
    def test_reshape_dynamic(self):
        x_val = np.array([1.0, 2.0, 3.0, 4.0], dtype=np.float32).reshape((2, 2))
        shape_val = np.array([4, 1], dtype=np.int32)
        def func(x, shape):
            x_ = tf.reshape(x, shape)
            return tf.identity(x_, name=_TFOUTPUT)
        self._run_test_case(func, [_OUTPUT], {_INPUT: x_val, _INPUT1: shape_val}, check_shape=True)

    @check_onnxruntime_incompatibility("Relu")
    def test_relu(self):
        x_val = np.array([0.5, 1.0, -0.5, -1.0], dtype=np.float32).reshape((2, 2))
        def func(x):
            x_ = tf.nn.relu(x)
            return tf.identity(x_, name=_TFOUTPUT)
        self._run_test_case(func, [_OUTPUT], {_INPUT: x_val})

    @skip_caffe2_backend("fails on caffe2 with dim issue")
    @check_onnxruntime_incompatibility("Mul")
    @check_tf_min_version("1.6")
    def test_leaky_relu_int(self):
        # starting from tf 1.6, leaky_relu supports `feature` x of int type
        x_types = [np.int32, np.int64]
        for x_type in x_types:
            x_val = 1000 * np.random.random_sample([1000, 100]).astype(x_type)
            for alpha in [0.1, -0.1, 1.0, -1.0]:
                def func(x):
                    x_ = tf.nn.leaky_relu(x, alpha)
                    return tf.identity(x_, name=_TFOUTPUT)
                self._run_test_case(func, [_OUTPUT], {_INPUT: x_val})

    @skip_caffe2_backend("fails on caffe2 with dim issue")
    @check_onnxruntime_incompatibility("Mul")
    def test_leaky_relu_with_dependency(self):
        x_val = 1000 * np.random.random_sample([1000, 100]).astype(np.float32)
        def func(x):
            # simulate leaky_relu
            alpha = tf.constant(0.5)
            y = alpha * x
            x_ = tf.maximum(y, x)
            dependency = y - 1

            return tf.identity(x_, name=_TFOUTPUT), tf.identity(dependency, name=_TFOUTPUT1)
        self._run_test_case(func, [_OUTPUT, _OUTPUT1], {_INPUT: x_val})

    @skip_caffe2_backend("fails on caffe2 with dim issue")
    @check_onnxruntime_incompatibility("Mul")
    def test_leaky_relu_float(self):
        x_val = 1000 * np.random.random_sample([1000, 100]).astype(np.float32)
        for alpha in [0.1, -0.1, 1.0, -1.0]:
            def func(x):
                x_ = tf.nn.leaky_relu(x, alpha)
                return tf.identity(x_, name=_TFOUTPUT)
            self._run_test_case(func, [_OUTPUT], {_INPUT: x_val})

    @check_onnxruntime_incompatibility("Elu")
    def test_elu(self):
        x_val = np.array([0.5, 1.0, -0.5, -1.0], dtype=np.float32).reshape((2, 2))
        def func(x):
            x_ = tf.nn.elu(x)
            return tf.identity(x_, name=_TFOUTPUT)
        self._run_test_case(func, [_OUTPUT], {_INPUT: x_val})

    @check_onnxruntime_incompatibility("Tanh")
    def test_tanh(self):
        x_val = np.array([0.5, 1.0, -0.5, -1.0], dtype=np.float32).reshape((2, 2))
        def func(x):
            x_ = tf.tanh(x)
            return tf.identity(x_, name=_TFOUTPUT)
        self._run_test_case(func, [_OUTPUT], {_INPUT: x_val}, rtol=1e-05)

    def test_relu6(self):
        x_val = np.array([0.5, 1.0, -0.5, -1.0, 6, 7], dtype=np.float32).reshape((2, 3))
        def func(x):
            x_ = tf.nn.relu6(x)
            return tf.identity(x_, name=_TFOUTPUT)
        self._run_test_case(func, [_OUTPUT], {_INPUT: x_val})

    @check_onnxruntime_incompatibility("Sub")
    def test_relu6_dynamic(self):
        x_val = np.array([0.5, 1.0, -0.5, -1.0], dtype=np.float32).reshape((2, 2))
        def func(x):
            x_ = tf.nn.relu6(x)
            return tf.identity(x_, name=_TFOUTPUT)
        self._run_test_case(func, [_OUTPUT], {_INPUT: x_val})

    def test_concat(self):
        x_val1 = np.array([[1, 2, 3], [4, 5, 6]], dtype=np.float32)
        x_val2 = np.array([[7, 8, 9], [10, 11, 12]], dtype=np.float32)
        x_val3 = np.array([[13, 14, 15], [16, 17, 18]], dtype=np.float32)
        def func(x1, x2, x3):
            x_ = tf.concat([x1, x2, x3], 0)
            return tf.identity(x_, name=_TFOUTPUT)
        self._run_test_case(func, [_OUTPUT], {_INPUT: x_val1, _INPUT1: x_val2, "input3:0": x_val3})

    def test_concat_empty_const_input(self):
        x_val1 = np.array([1, 2, 3], dtype=np.float32)
        x_val2 = np.array([], dtype=np.float32)
        def func(x1):
            x2 = tf.constant(x_val2, dtype=tf.float32)
            x_ = tf.concat([x1, x2], 0)
            return tf.identity(x_, name=_TFOUTPUT)
        self._run_test_case(func, [_OUTPUT], {_INPUT: x_val1})

        x_val1 = np.array([[1, 2, 3]], dtype=np.float32)
        x_val2 = np.array([[]], dtype=np.float32)
        def func(x1):
            x2 = tf.constant(x_val2, dtype=tf.float32)
            x_ = tf.concat([x1, x2], 1)
            return tf.identity(x_, name=_TFOUTPUT)
        self._run_test_case(func, [_OUTPUT], {_INPUT: x_val1})

        x_val1 = np.array([1, 2, 3], dtype=np.float32)
        x_val2 = np.array([], dtype=np.float32)
        x_val3 = np.array([13, 14, 15], dtype=np.float32)
        def func(x1, x3):
            x2 = tf.constant(x_val2, dtype=tf.float32)
            x_ = tf.concat([x1, x2, x3], 0)
            return tf.identity(x_, name=_TFOUTPUT)
        self._run_test_case(func, [_OUTPUT], {_INPUT: x_val1, _INPUT1: x_val3})

    @check_opset_min_version(6, "cast")
    def test_concat_int64(self):
        x_val1 = np.array([[1, 2, 3], [4, 5, 6]], dtype=np.int64)
        x_val2 = np.array([[7, 8, 9], [10, 11, 12]], dtype=np.int64)
        x_val3 = np.array([[13, 14, 15], [16, 17, 18]], dtype=np.int64)
        def func(x1, x2, x3):
            x_ = tf.concat([x1, x2, x3], 0)
            return tf.identity(x_, name=_TFOUTPUT)
        self._run_test_case(func, [_OUTPUT], {_INPUT: x_val1, _INPUT1: x_val2, "input3:0": x_val3})

    def test_concat_negative_axis(self):
        x_val1 = np.array([[1, 2, 3], [4, 5, 6]], dtype=np.float32)
        x_val2 = np.array([[7, 8, 9], [10, 11, 12]], dtype=np.float32)
        x_val3 = np.array([[13, 14, 15], [16, 17, 18]], dtype=np.float32)
        def func(x1, x2, x3):
            x_ = tf.concat([x1, x2, x3], -1)
            return tf.identity(x_, name=_TFOUTPUT)
        self._run_test_case(func, [_OUTPUT], {_INPUT: x_val1, _INPUT1: x_val2, "input3:0": x_val3})

    @check_onnxruntime_incompatibility("Pow")
    def test_pow(self):
        x_val = np.array([4.0, 16.0, 4.0, 1.6], dtype=np.float32)
        e = np.array([2.0, 2.0, 2.0, 2.0], dtype=np.float32)
        def func(x):
            x_ = tf.pow(x, tf.constant(e))
            return tf.identity(x_, name=_TFOUTPUT)
        self._run_test_case(func, [_OUTPUT], {_INPUT: x_val})

    def test_embedding_lookup(self):
        x_val1 = np.array([[1]], dtype=np.int32)
        x_val2 = np.array([[1, 2, 3], [4, 5, 6], [7, 8, 9], [10, 11, 12]], dtype=np.float32)
        def func(x):
            t = tf.constant(x_val2)
            x_ = tf.nn.embedding_lookup(t, x)
            return tf.identity(x_, name=_TFOUTPUT)
        self._run_test_case(func, [_OUTPUT], {_INPUT: x_val1})

    def test_slice(self):
        x_val = np.array([[1, 2, 3, 4], [5, 6, 7, 8]], dtype=np.float32)
        def func(x):
            t1 = tf.constant([0, 1], dtype=tf.int32)
            t2 = tf.constant([2, 2], dtype=tf.int32)
            x_ = tf.slice(x, t1, t2)
            return tf.identity(x_, name=_TFOUTPUT)
        self._run_test_case(func, [_OUTPUT], {_INPUT: x_val})

    def test_slice_neg_size(self):
        x_val = np.array([[1, 2, 3, 4], [5, 6, 7, 8]], dtype=np.float32)
        def func(x):
            t1 = tf.constant([0, 1], dtype=tf.int32)
            t2 = tf.constant([-1, 2], dtype=tf.int32)
            x_ = tf.slice(x, t1, t2)
            return tf.identity(x_, name=_TFOUTPUT)
        self._run_test_case(func, [_OUTPUT], {_INPUT: x_val})

    @check_opset_min_version(10, "Slice in opset 10 can accept dymaic 'start' and 'ends'")
    def test_slice_with_non_const(self):
        x_val = np.array([[1, 2, 3, 4], [5, 6, 7, 8]], dtype=np.float32)
        t1 = np.array([0, 1], dtype=np.int32)
        t2 = np.array([2, 2], dtype=np.int32)
        def func(x, t1, t2):
            x_ = tf.slice(x, t1, t2)
            return tf.identity(x_, name=_TFOUTPUT)
        self._run_test_case(func, [_OUTPUT], {_INPUT: x_val, _INPUT1: t1, _INPUT2: t2})

    @check_opset_min_version(10, "Slice in opset 10 can accept dymaic 'start' and 'ends'")
    def test_slice_with_size_is_negative_one(self):
        x_val = np.array([[1, 2, 3, 4], [5, 6, 7, 8]], dtype=np.float32)
        t1 = np.array([0, 1], dtype=np.int32)
        # input "size" contains -1
        t2 = np.array([2, -1], dtype=np.int32)
        def func(x, t1, t2):
            x_ = tf.slice(x, t1, t2)
            return tf.identity(x_, name=_TFOUTPUT)
        self._run_test_case(func, [_OUTPUT], {_INPUT: x_val, _INPUT1: t1, _INPUT2: t2})

    @skip_caffe2_backend()
    def test_slice1(self):
        # FIXME: only 1 dimension supported by caffe2
        x_val = np.array([[[1, 1, 1], [2, 2, 2]], [[3, 3, 3], [4, 4, 4]], [[5, 5, 5], [6, 6, 6]]], dtype=np.float32)
        def func(x):
            t1 = tf.constant([1, 0, 0], dtype=tf.int32)
            t2 = tf.constant([1, 1, 3], dtype=tf.int32)
            x_ = tf.slice(x, t1, t2)
            return tf.identity(x_, name=_TFOUTPUT)
        self._run_test_case(func, [_OUTPUT], {_INPUT: x_val})

    def test_split(self):
        x_val = np.linspace(1.0, 5 * 30.0, 5 * 30).astype(np.float32).reshape((5, 30))
        def func(x):
            x_, _, _ = tf.split(x, [4, 15, 11], 1)
            return tf.identity(x_, name=_TFOUTPUT)
        self._run_test_case(func, [_OUTPUT], {_INPUT: x_val})

    def test_split_with_more_outputs(self):
        x_val = np.linspace(1.0, 5 * 30.0, 5 * 30).astype(np.float32).reshape((5, 30))
        def func(x):
            return tf.split(x, [4, 15, 11], 1, name="split_test")
        self._run_test_case(func, ["split_test:0", "split_test:1", "split_test:2"], {_INPUT: x_val})

    def test_negative_split(self):
        x_val = np.linspace(1.0, 5 * 30.0, 5 * 30).astype(np.float32).reshape((5, 30))
        def func(x):
            x_, _, _ = tf.split(x, [4, 15, -1], 1)
            return tf.identity(x_, name=_TFOUTPUT)
        self._run_test_case(func, [_OUTPUT], {_INPUT: x_val})

    def test_reducesum(self):
        # not supported by onnx-caffe2
        x_val = np.array([1.0, 2.0, 3.0, 4.0], dtype=np.float32).reshape((2, 2))
        def func(x):
            x_ = tf.reduce_sum(x)
            return tf.identity(x_, name=_TFOUTPUT)
        self._run_test_case(func, [_OUTPUT], {_INPUT: x_val})

    @check_onnxruntime_incompatibility("Sqrt")
    def test_sqrt(self):
        x_val = np.array([4.0, 16.0, 4.0, 1.6], dtype=np.float32).reshape((2, 2))
        def func(x):
            x_ = tf.math.sqrt(x)
            return tf.identity(x_, name=_TFOUTPUT)
        self._run_test_case(func, [_OUTPUT], {_INPUT: x_val})

    def _test_range_const(self, extra_opset=None):
        process_args = {}
        if extra_opset is not None:
            process_args["extra_opset"] = [extra_opset]

        def func():
            x = tf.range(5)
            return tf.identity(x, name=_TFOUTPUT)
        self._run_test_case(func, [_OUTPUT], {}, process_args=process_args)

        def func():
            x = tf.range(3, 3, 5)
            return tf.identity(x, name=_TFOUTPUT)
        self._run_test_case(func, [_OUTPUT], {}, process_args=process_args)

        def func():
            x = tf.range(0, -5, -2)
            return tf.identity(x, name=_TFOUTPUT)
        self._run_test_case(func, [_OUTPUT], {}, process_args=process_args)

        def func():
            x = tf.range(-5.0, 5.0, 1.5)
            return tf.identity(x, name=_TFOUTPUT)
        self._run_test_case(func, [_OUTPUT], {}, process_args=process_args)

        def func():
            x = tf.range(2.5, 5.0, 10.0)
            return tf.identity(x, name=_TFOUTPUT)
        self._run_test_case(func, [_OUTPUT], {}, process_args=process_args)

    def _test_range_non_const(self, extra_opset=None):
        process_args = {}
        if extra_opset is not None:
            process_args["extra_opset"] = [extra_opset]

        def func():
            x = tf.range(5.0)
            return tf.identity(x, name=_TFOUTPUT)
        g = self._run_test_case(func, [_OUTPUT], {}, process_args=process_args)
        # TODO: tf-2.0 uses the optimizer which will most likely make the range const which is not what we want to test
        # self.assertTrue(extra_opset is None
        #                or check_node_domain(group_nodes_by_type(g)["Range"][0], extra_opset.domain))

        def func():
            x = tf.range(0, -5.0, -2)
            return tf.identity(x*x, name=_TFOUTPUT)
        g = self._run_test_case(func, [_OUTPUT], {}, process_args=process_args)
        # TODO: tf-2.0 uses the optimizer which will most likely make the range const  which is not what we want to test
        # self.assertTrue(extra_opset is None
        #                or check_node_domain(group_nodes_by_type(g)["Range"][0], extra_opset.domain))

        # disable this case due to onnxruntime loop issue
        # https://github.com/microsoft/onnxruntime/issues/1272
        # x = tf.range(3.0, 3.0, 5)
        # return tf.identity(x, name=_TFOUTPUT)
        # g = self._run_test_case(func, [_OUTPUT], {}, process_args=process_args)
        # self.assertTrue(extra_opset is None
        #                 or check_node_domain(group_nodes_by_type(g)["Range"][0], extra_opset.domain))

        delta_val = np.array(1.5, dtype=np.float32)
        def func(delta):
            x = tf.range(-5.0, 5.0, delta)
            return tf.identity(x, name=_TFOUTPUT)
        g = self._run_test_case(func, [_OUTPUT], {_INPUT: delta_val}, process_args=process_args)
        self.assertTrue(extra_opset is None
                        or check_node_domain(group_nodes_by_type(g)["Range"][0], extra_opset.domain))

        start_val = np.array(2.5, dtype=np.float32)
        def func(start):
            x = tf.range(start, 5.0, 10.0)
            return tf.identity(x, name=_TFOUTPUT)
        g = self._run_test_case(func, [_OUTPUT], {_INPUT: start_val}, process_args=process_args)
        self.assertTrue(extra_opset is None
                        or check_node_domain(group_nodes_by_type(g)["Range"][0], extra_opset.domain))

    @check_opset_min_version(7, "cast")
    def test_range_const(self):
        self._test_range_const()

    def test_range_non_const(self):
        self._test_range_non_const()

    @test_ms_domain()
    def test_ms_range_const(self, extra_opset):
        self._test_range_const(extra_opset)

    @test_ms_domain()
    def test_ms_range_non_const(self, extra_opset):
        self._test_range_non_const(extra_opset)

    @check_onnxruntime_incompatibility("Sqrt")
    def test_rsqrt(self):
        x_val = np.array([4.0, 16.0, 4.0, 1.6], dtype=np.float32).reshape((2, 2))
        def func(x):
            x_ = tf.math.rsqrt(x)
            return tf.identity(x_, name=_TFOUTPUT)
        self._run_test_case(func, [_OUTPUT], {_INPUT: x_val}, rtol=1e-05)

    @check_onnxruntime_incompatibility("Reciprocal")
    def test_reciprocal(self):
        x_val = np.array([1.0, 2.0, -3.0, -4.0], dtype=np.float32).reshape((2, 2))
        def func(x):
            x_ = tf.math.reciprocal(x)
            return tf.identity(x_, name=_TFOUTPUT)
        self._run_test_case(func, [_OUTPUT], {_INPUT: x_val}, rtol=1e-04)

    def test_reducemax(self):
        # not supported by onnx-caffe2
        x_val = np.array([1.0, 2.0, -3.0, -4.0], dtype=np.float32).reshape((2, 2))
        def func(x):
            x_ = tf.reduce_max(x)
            return tf.identity(x_, name=_TFOUTPUT)
        self._run_test_case(func, [_OUTPUT], {_INPUT: x_val}, rtol=1e-05)

    @skip_caffe2_backend()
    def test_reduceprod(self):
        x_val = np.array([1.0, 2.0, -3.0, -4.0], dtype=np.float32).reshape((2, 2))
        def func(x):
            x_ = tf.reduce_prod(x)
            return tf.identity(x_, name=_TFOUTPUT)
        self._run_test_case(func, [_OUTPUT], {_INPUT: x_val})

    def test_reducemean(self):
        x_val = np.array([1.0, 2.0, -3.0, -4.0], dtype=np.float32).reshape((2, 2))
        def func(x):
            x_ = tf.reduce_mean(x)
            return tf.identity(x_, name=_TFOUTPUT)
        self._run_test_case(func, [_OUTPUT], {_INPUT: x_val})

    @skip_caffe2_backend()
    @check_onnxruntime_incompatibility("Pow")
    def test_pow_scalar(self):
        x_val = np.array([4.0, 16.0, 4.0, 1.6], dtype=np.float32)
        e = np.array(2.0, dtype=np.float32)
        def func(x):
            x_ = tf.pow(x, tf.constant(e))
            return tf.identity(x_, name=_TFOUTPUT)
        self._run_test_case(func, [_OUTPUT], {_INPUT: x_val})

    @skip_caffe2_backend()
    def test_pad_const_default_val(self):
        params = [
            ("CONSTANT", [[1, 1], [2, 2]], [[1.0, 1.2], [2.3, 3.4], [4.5, 5.7]]),
            ("CONSTANT", [[0, 0], [3, 3], [3, 3], [0, 0]], np.random.randn(1, 3, 4, 5).astype(np.float32)),
        ]
        for p in params:
            mode, pad, xv = p
            x_val = np.array(xv, dtype=np.float32)
            def func(x):
                paddings = tf.constant(pad)
                op = tf.pad(x, paddings, mode)
                return tf.identity(op, name=_TFOUTPUT)
            self.logger.debug(str(p))
            self._run_test_case(func, [_OUTPUT], {_INPUT: x_val})

    @skip_caffe2_backend()
    def test_pad_const(self):
        x_val = np.array([[1, 2, 3], [4, 5, 6]], dtype=np.float32)
        def func(x):
            paddings = tf.constant([[1, 1], [2, 2]], name="paddings")
            op = tf.pad(x, paddings, mode="CONSTANT", name="const_with_val", constant_values=999)
            return tf.identity(op, name=_TFOUTPUT)
        self._run_test_case(func, [_OUTPUT], {_INPUT: x_val})

    @skip_caffe2_backend()
    def test_pad_reflect(self):
        x_val = np.array([[1, 2, 3], [4, 5, 6]], dtype=np.float32)
        def func(x):
            paddings = tf.constant([[1, 1], [2, 2]], name="paddings")
            op = tf.pad(x, paddings, mode="REFLECT", name="reflect")
            return tf.identity(op, name=_TFOUTPUT)
        self._run_test_case(func, [_OUTPUT], {_INPUT: x_val})

    @skip_caffe2_backend()
    def test_randomuniform(self):
        def func():
            shape = tf.constant([2, 3], name="shape")
            x_ = random_uniform(shape, name="rand", dtype=tf.float32)
            x_ = tf.identity(x_, name="output1")
            x_ = tf.identity(x_, name="output2")
            return tf.identity(x_, name=_TFOUTPUT)
        # since results are random, compare the shapes only
        self._run_test_case(func, [_OUTPUT], {}, check_value=False, check_shape=True)

    @unittest.skip("TF RandomUniformInt is not supported")
    def test_randomuniform_int(self):
        def func():
            shape = tf.constant([2, 3], name="shape")
            x_ = random_uniform(shape, name="rand", dtype=tf.int32, maxval=10)
            x_ = tf.identity(x_, name="output1")
            x_ = tf.identity(x_, name="output2")
            return tf.identity(x_, name=_TFOUTPUT)
        # since results are random, compare the shapes only
        self._run_test_case(func, [_OUTPUT], {}, check_value=False, check_shape=True)

    @skip_caffe2_backend()
    def test_randomuniform_dyn_shape(self):
        # test for dynamic shape coming from a shape op
        x_val = np.array([0, 1, 2, 3, 5], dtype=np.int64)
        def func(x):
            return random_uniform(x[3:], name=_TFOUTPUT, dtype=tf.float32)
        # since results are random, compare the shapes only
        self._run_test_case(func, [_OUTPUT], {_INPUT: x_val}, check_value=False, check_shape=True)

    @skip_caffe2_backend()
    def test_randomuniform_calc_shape(self):
        # test for dynamic shape coming from some subgraph
        x_val = np.array([[1, 2, 3], [4, 5, 6], [7, 8, 9]], dtype=np.float32)
        def func(x):
            x_ = tf.identity(x)
            x_ = tf.shape(x_, name="shape")[1:]
            x_ = random_uniform(x_, name="rand", dtype=tf.float32)
            x_ = tf.identity(x_)
            return tf.identity(x_, name=_TFOUTPUT)
        # since results are random, compare the shapes only
        self._run_test_case(func, [_OUTPUT], {_INPUT: x_val}, check_value=False, check_shape=True)

    @skip_caffe2_backend()
    def test_argminmax(self):
        x_val = np.array([0.5, 1.0, -0.5, -1.0], dtype=np.float32).reshape((2, 2))
        def func(x):
            x_ = tf.argmin(x, axis=0)
            return tf.identity(x_, name=_TFOUTPUT)
        self._run_test_case(func, [_OUTPUT], {_INPUT: x_val})

        x_val = np.array([1, 2, -2, -1], dtype=np.int32).reshape((2, 2))
        def func(x):
            x_ = tf.argmax(x)
            return tf.identity(x_, name=_TFOUTPUT)
        self._run_test_case(func, [_OUTPUT], {_INPUT: x_val})

        x_val = np.array([1, 2, -2, -1], dtype=np.int32).reshape((2, 2))
        def func(x):
            x_ = tf.argmax(x, output_type=x_val.dtype)
            return tf.identity(x_, name=_TFOUTPUT)
        self._run_test_case(func, [_OUTPUT], {_INPUT: x_val})

    @check_opset_min_version(6, "cast")
    def test_cast(self):
        x_val = np.array([1.0, 2.0, -3.0, -4.0], dtype=np.float32).reshape((2, 2))
        def func(x):
            x_ = tf.cast(x, tf.int32)
            return tf.identity(x_, name=_TFOUTPUT)
        self._run_test_case(func, [_OUTPUT], {_INPUT: x_val})

    @check_opset_min_version(7, "sign")
    def test_sign(self):
        x_vals = [np.array([1.0, 2.0, 0.0, -1.0, 0.0, -2.0], dtype=np.float32).reshape((2, 3)),
                  np.array([1, 2, 0, -1, 0, -2], dtype=np.int32).reshape((2, 3)),
                  np.array([1, 2, 0, -1, 0, -2], dtype=np.int64).reshape((2, 3))]
        for x_val in x_vals:
            def func(x):
                x_ = tf.math.sign(x)
                return tf.identity(x_, name=_TFOUTPUT)
            self._run_test_case(func, [_OUTPUT], {_INPUT: x_val})

    @check_target("rs6", "onehot")
    def test_onehot0(self):
        x_val = np.array([0, 1, 2], dtype=np.int32)
        depth = 5
        for axis in [-1, 0, 1]:
            def func(x):
                x_ = tf.one_hot(x, depth, on_value=5.0, axis=axis, off_value=1.0, dtype=tf.float32)
                return tf.identity(x_, name=_TFOUTPUT)
            self._run_test_case(func, [_OUTPUT], {_INPUT: x_val})

    @unittest.skip("only rank 1 is currently implemented")
    def test_onehot1(self):
        # only rank 1 is currently implemented
        x_val = np.array([[0, 2], [1, -1]], dtype=np.int32)
        depth = 3
        def func(x):
            x_ = tf.one_hot(x, depth, on_value=5.0, axis=-1, off_value=0.0, dtype=tf.float32)
            return tf.identity(x_, name=_TFOUTPUT)
        self._run_test_case(func, [_OUTPUT], {_INPUT: x_val})

    @check_target("rs6", "onehot")
    def test_onehot2(self):
        for axis in [-1, 0, 1]:
            x_val = np.array([0, 1, 2, 1, 2, 0, 1, 2, 1, 2], dtype=np.int32)
            depth = 20
            def func(x):
                x_ = tf.one_hot(x, depth, on_value=5.0, axis=axis, off_value=1.0, dtype=tf.float32)
                return tf.identity(x_, name=_TFOUTPUT)
            self._run_test_case(func, [_OUTPUT], {_INPUT: x_val})

    @check_target("rs6", "onehot")
    @check_opset_min_version(9, "onehot")
    def test_onehot3(self):
        # rank 1
        for np_dtype in [np.int32, np.int64]:
            x_val = np.array([0, 1, 2, 1, 2, 0, 1, 2, 1, 2], dtype=np_dtype)
            depth = np.array(20).astype(np.int64)
            def func(x):
                on_off = np.array([5.6, 1.2]).astype(np_dtype)
                x_ = tf.one_hot(x, depth, on_value=on_off[0], axis=-1, off_value=on_off[1])
                return tf.identity(x_, name=_TFOUTPUT)
            graph = self._run_test_case(func, [_OUTPUT], {_INPUT: x_val})
            self.assertTrue(len(group_nodes_by_type(graph)["OneHot"]) == 1, "onnx onehot should be used")
        # rank 2
        for aixs in [-1, 0, 1, 2]:
            for np_dtype in [np.int32, np.int64]:
                x_val = np.arange(0, 50, dtype=np_dtype).reshape([-1, 10])
                depth = np.array(20).astype(np.int64)
                def func(x):
                    on_off = np.array([5.6, 1.2]).astype(np_dtype)
                    x_ = tf.one_hot(x, depth, on_value=on_off[0], axis=aixs, off_value=on_off[1])
                    return tf.identity(x_, name=_TFOUTPUT)
                graph = self._run_test_case(func, [_OUTPUT], {_INPUT: x_val})
                self.assertTrue(len(group_nodes_by_type(graph)["OneHot"]) == 1, "onnx onehot should be used")

    @skip_caffe2_backend("issue undefined dim 1")
    @check_tf_max_version("1.15", "not supported in tf-2.0")
    def test_flatten0(self):
        x_val = np.array([[[1, 2, 3], [4, 5, 6], [7, 8, 9]]], dtype=np.float32)
        def func(x):
            x_ = tf.contrib.layers.flatten(x)
            return tf.identity(x_, name=_TFOUTPUT)
        self._run_test_case(func, [_OUTPUT], {_INPUT: x_val})

    @skip_caffe2_backend("issue undefined dim 1")
    @check_tf_max_version("1.15", "not supported in tf-2.0")
    def test_flatten1(self):
        x_val = np.array([[[[1, 2, 3], [4, 5, 6], [7, 8, 9]]]], dtype=np.float32)
        def func(x):
            x_ = tf.contrib.layers.flatten(x)
            return tf.identity(x_, name=_TFOUTPUT)
        self._run_test_case(func, [_OUTPUT], {_INPUT: x_val})

    @check_tf_max_version("1.15", "not supported in tf-2.0")
    def test_flatten2(self):
        x_val = np.array([[[1, 2, 3], [4, 5, 6], [7, 8, 9]]], dtype=np.float32)
        def func(x):
            x_ = tf.contrib.layers.flatten(x)
            return tf.identity(x_, name=_TFOUTPUT)
        self._run_test_case(func, [_OUTPUT], {_INPUT: x_val})

    def test_cancel_transpose(self):
        x_val = np.array([[[[1, 2, 3], [4, 5, 6], [7, 8, 9]]]], dtype=np.float32)
        def func(x):
            x_ = tf.identity(x, _TFINPUT)
            x_ = tf.transpose(x_, perm=NHWC_TO_NCHW)
            x_ = tf.transpose(x_, perm=NCHW_TO_NHWC)
            return tf.identity(x_, name=_TFOUTPUT)
        self._run_test_case(func, [_OUTPUT], {_INPUT: x_val})

    @check_onnxruntime_min_version("0.5.0", "topk-10's shape inference function has a bug")
    @check_opset_min_version(6, "cast")
    def test_topk1(self):
        x_val = np.arange(3 * 2 * 3).astype("float32")
        def func(x):
            values, _ = tf.nn.top_k(x, 5, sorted=True)
            return tf.identity(values, name=_TFOUTPUT)
        self._run_test_case(func, [_OUTPUT], {_INPUT: x_val})

    @check_opset_min_version(10, "TopK with dynamic K")
    def test_topk2(self):
        x_val = np.arange(3 * 2 * 3).astype("float32")
        k_val = np.array(10).astype(np.int32)
        def func(x, k):
            values, _ = tf.nn.top_k(x, k, sorted=True)
            return tf.identity(values, name=_TFOUTPUT)
        self._run_test_case(func, [_OUTPUT], {_INPUT: x_val, _INPUT1: k_val})

    @check_onnxruntime_min_version("0.5.0", "topk-10's shape inference function has a bug")
    def test_topk3(self):
        # test topk index output
        x_val = np.arange(3 * 2 * 3).astype("float32")
        def func(x):
            _, idx = tf.nn.top_k(x, 5, sorted=True)
            return tf.identity(idx, name=_TFOUTPUT)
        self._run_test_case(func, [_OUTPUT], {_INPUT: x_val})

    def test_stack_axis(self):
        for axis in [0, 1]:
            x_val = [np.random.randn(3, 4).astype("float32") for _ in range(10)]
            def func():
                x = [tf.constant(x_val[i], dtype=tf.float32) for i in range(10)]
                x_ = tf.stack(x, axis=axis)
                return tf.identity(x_, name=_TFOUTPUT)
            self._run_test_case(func, [_OUTPUT], {})

    def test_unstack_axis(self):
        for axis in [0, 1]:
            x_val = np.random.randn(10, 3, 4).astype("float32")
            def func():
                x = tf.constant(x_val, dtype=tf.float32)
                x_ = tf.unstack(x, axis=axis)
                return tf.identity(x_, name=_TFOUTPUT)
            self._run_test_case(func, [_OUTPUT], {})

    def _test_reorganize_data(self, op, shape):
        x_val = make_xval(shape)
        def func(x):
            x_ = op(x, block_size=2)
            return tf.identity(x_, name=_TFOUTPUT)
        self._run_test_case(func, [_OUTPUT], {_INPUT: x_val})

    @skip_caffe2_backend("Space2Depth not implemented")
    def test_space_to_depth(self):
        self._test_reorganize_data(tf.nn.space_to_depth, [1, 28, 28, 3])

    @skip_caffe2_backend("Depth2Space not implemented")
    def test_depth_to_space(self):
        self._test_reorganize_data(tf.nn.depth_to_space, [1, 14, 14, 12])

    def _test_reorganize_data_gpu(self, op, shape):
        x_val = make_xval(shape)
        def func(x):
            x_ = op(x, block_size=2, data_format="NCHW")
            return tf.identity(x_, name=_TFOUTPUT)
        self._run_test_case(func, [_OUTPUT], {_INPUT: x_val})

    @skip_tf_cpu("only tf_gpu can run Space2Depth with NCHW format")
    @skip_caffe2_backend("Space2Depth not implemented")
    def test_space_to_depth_gpu(self):
        self._test_reorganize_data_gpu(tf.nn.space_to_depth, [1, 3, 50, 80])

    @skip_tf_cpu("only tf_gpu can run Depth2Space with NCHW format")
    @skip_caffe2_backend("Depth2Space not implemented")
    def test_depth_to_space_gpu(self):
        self._test_reorganize_data_gpu(tf.nn.depth_to_space, [1, 120, 25, 40])

    @check_opset_min_version(6, "addn")
    def test_addn(self):
        x_val = np.arange(3 * 2 * 3).astype("float32")
        def func(x):
            x_ = tf.add_n([x, x, x])
            return tf.identity(x_, name=_TFOUTPUT)
        self._run_test_case(func, [_OUTPUT], {_INPUT: x_val})

    @skip_caffe2_backend("multiple dims not supported")
    def test_strided_slice1(self):
        x_val = np.arange(3 * 2 * 3).astype("float32").reshape((3, 2, 3))
        def func(x):
            x_ = tf.strided_slice(x, [1, 0, 0], [2, 1, 3], [1, 1, 1])
            return tf.identity(x_, name=_TFOUTPUT)
        self._run_test_case(func, [_OUTPUT], {_INPUT: x_val})

    def test_strided_slice2(self):
        x_val = np.arange(3 * 2 * 3).astype("float32").reshape((3, 2, 3))
        def func(x):
            x_ = tf.strided_slice(x, [1, 0, 0], [2, 2, 3], [1, 1, 1])
            return tf.identity(x_, name=_TFOUTPUT)
        self._run_test_case(func, [_OUTPUT], {_INPUT: x_val})

    def test_strided_slice3(self):
        x_val = np.arange(3 * 2 * 3).astype("float32").reshape((3, 2, 3))
        def func(x):
            x_ = x[1:]
            return tf.identity(x_, name=_TFOUTPUT)
        self._run_test_case(func, [_OUTPUT], {_INPUT: x_val})

    def test_strided_slice4(self):
        x_val = np.arange(3 * 2 * 3).astype("float32").reshape((3, 2, 3))
        def func(x):
            x_ = x[:2]
            return tf.identity(x_, name=_TFOUTPUT)
        self._run_test_case(func, [_OUTPUT], {_INPUT: x_val})

    @skip_caffe2_backend("multiple dims not supported")
    def test_strided_slice5(self):
        x_val = np.arange(3 * 2 * 3).astype("float32").reshape((3, 2, 3))
        def func(x):
            x_ = x[:2, 0:1, 1:]
            return tf.identity(x_, name=_TFOUTPUT)
        self._run_test_case(func, [_OUTPUT], {_INPUT: x_val})

    @skip_caffe2_backend("multiple dims not supported")
    def test_strided_slice6(self):
        # example from here:
        # https://www.tensorflow.org/versions/r1.0/api_docs/cc/class/tensorflow/ops/strided-slice
        x_val = np.arange(5 * 6).astype("float32").reshape((5, 6))
        def func(x):
            x_ = x[2, :]
            return tf.identity(x_, name=_TFOUTPUT)
        self._run_test_case(func, [_OUTPUT], {_INPUT: x_val})

    @skip_caffe2_backend("multiple dims not supported")
    def test_strided_slice7(self):
        x_val = np.arange(5 * 6).astype("float32").reshape((5, 6))
        def func(x):
            x_ = tf.strided_slice(x, [0, 1], [3, 4], [1, 1], begin_mask=2)
            return tf.identity(x_, name=_TFOUTPUT)
        self._run_test_case(func, [_OUTPUT], {_INPUT: x_val})

        def func(x):
            x_ = tf.strided_slice(x, [0, 1], [3, 4], [1, 1], end_mask=2)
            return tf.identity(x_, name=_TFOUTPUT)
        self._run_test_case(func, [_OUTPUT], {_INPUT: x_val})

        def func(x):
            x_ = tf.strided_slice(x, [0, 1], [3, 4], [1, 1], shrink_axis_mask=2)
            return tf.identity(x_, name=_TFOUTPUT)
        self._run_test_case(func, [_OUTPUT], {_INPUT: x_val})

        def func(x):
            x_ = tf.strided_slice(x, [0, 1], [3, 4], [1, 1], ellipsis_mask=2)
            return tf.identity(x_, name=_TFOUTPUT)
        self._run_test_case(func, [_OUTPUT], {_INPUT: x_val})

    @skip_caffe2_backend("multiple dims not supported")
    def test_strided_slice8(self):
        x_val = np.arange(1 * 2 * 3 * 4 * 5 * 6).astype("float32").reshape((1, 2, 3, 4, 5, 6))
        def func(x):
            x_ = x[0:1, ..., 1, 2:, :6]
            return tf.identity(x_, name=_TFOUTPUT)
        self._run_test_case(func, [_OUTPUT], {_INPUT: x_val})

        x_val = np.arange(1 * 2 * 3 * 4 * 5 * 6).astype("float32").reshape((1, 2, 3, 4, 5, 6))
        def func(x):
            x_ = x[0:1, 1, 2:, :6, ...]
            return tf.identity(x_, name=_TFOUTPUT)
        self._run_test_case(func, [_OUTPUT], {_INPUT: x_val})

        x_val = np.arange(1 * 2 * 3 * 4 * 5 * 6).astype("float32").reshape((1, 2, 3, 4, 5, 6))
        def func(x):
            x_ = x[..., 0:1, 1, 2:, :6]
            return tf.identity(x_, name=_TFOUTPUT)
        self._run_test_case(func, [_OUTPUT], {_INPUT: x_val})

    @check_opset_min_version(10, "Slice")
    @skip_caffe2_backend("multiple dims not supported")
    def test_strided_slice_dynamic_1(self):
        # simple case
        x_val = np.arange(3 * 2 * 3).astype("float32").reshape((3, 2, 3))
        y_val = np.array([0, 1, 2], dtype=np.int32)
        def func(x, y):
            x_ = tf.strided_slice(x, y, [2, 2, 3], [1, 1, 1])
            return tf.identity(x_, name=_TFOUTPUT)
        self._run_test_case(func, [_OUTPUT], {_INPUT: x_val, _INPUT1: y_val})

    @check_opset_min_version(10, "Slice")
    @skip_caffe2_backend("multiple dims not supported")
    def test_strided_slice_dynamic_2(self):
        # int32
        x_val = np.arange(3 * 2 * 3).astype("int32").reshape((3, 2, 3))
        y_val = np.array([0, 1, 2], dtype=np.int32)
        def func(x, y):
            x_ = tf.strided_slice(x, y, [2, 2, 3], [1, 1, 1])
            return tf.identity(x_, name=_TFOUTPUT)
        self._run_test_case(func, [_OUTPUT], {_INPUT: x_val, _INPUT1: y_val})

    @check_opset_min_version(10, "Slice")
    @skip_caffe2_backend("multiple dims not supported")
    def test_strided_slice_dynamic_3(self):
        # common usage, ellipsis_mask
        x_val = np.arange(3 * 2 * 3).astype("float32").reshape((3, 2, 3))
        y_val = np.array(1, dtype=np.int32)
        def func(x, y):
            x_ = x[y:2, :, :]
            return tf.identity(x_, name=_TFOUTPUT)
        self._run_test_case(func, [_OUTPUT], {_INPUT: x_val, _INPUT1: y_val})

    @check_opset_min_version(10, "Slice")
    @skip_caffe2_backend("multiple dims not supported")
    def test_strided_slice_dynamic_4(self):
        # begin_mask, end_mask
        x_val = np.arange(3 * 2 * 3).astype("float32").reshape((3, 2, 3))
        y_val = np.array(1, dtype=np.int32)
        def func(x, y):
            x_ = x[y:, :y]
            return tf.identity(x_, name=_TFOUTPUT)
        self._run_test_case(func, [_OUTPUT], {_INPUT: x_val, _INPUT1: y_val})

    @check_opset_min_version(10, "Slice")
    @skip_caffe2_backend("multiple dims not supported")
    def test_strided_slice_dynamic_5(self):
        # only slice the first axis
        x_val = np.arange(3 * 2 * 3).astype("float32").reshape((3, 2, 3))
        y_val = np.array(1, dtype=np.int32)
        def func(x, y):
            x_ = x[y:2]
            return tf.identity(x_, name=_TFOUTPUT)
        self._run_test_case(func, [_OUTPUT], {_INPUT: x_val, _INPUT1: y_val})

    @check_opset_min_version(10, "Slice")
    @skip_caffe2_backend("multiple dims not supported")
    def test_strided_slice_dynamic_6(self):
        # shrink mask
        x_val = np.arange(3 * 2 * 3).astype("float32").reshape((3, 2, 3))
        y_val = np.array(1, dtype=np.int32)
        def func(x, y):
            x_ = x[y]
            return tf.identity(x_, name=_TFOUTPUT)
        self._run_test_case(func, [_OUTPUT], {_INPUT: x_val, _INPUT1: y_val})

        x_val = np.arange(3 * 2 * 3).astype("float32").reshape((3, 2, 3))
        y_val = np.array(-1, dtype=np.int32)
        def func(x, y):
            x_ = x[y]
            return tf.identity(x_, name=_TFOUTPUT)
        self._run_test_case(func, [_OUTPUT], {_INPUT: x_val, _INPUT1: y_val})

    @check_opset_min_version(10, "Slice")
    @skip_caffe2_backend("multiple dims not supported")
    def test_strided_slice_dynamic_7(self):
        x_val = np.arange(1 * 2 * 3 * 4 * 5 * 6).astype("float32").reshape((1, 2, 3, 4, 5, 6))
        y_val = np.array(1, dtype=np.int32)
        def func(x, y):
            x_ = x[0:y, ..., y, y:, :y]
            return tf.identity(x_, name=_TFOUTPUT)
        self._run_test_case(func, [_OUTPUT], {_INPUT: x_val, _INPUT1: y_val})

        x_val = np.arange(1 * 2 * 3 * 4 * 5 * 6).astype("float32").reshape((1, 2, 3, 4, 5, 6))
        y_val = np.array(1, dtype=np.int32)
        def func(x, y):
            x_ = x[0:y, y, y:, :y, ...]
            return tf.identity(x_, name=_TFOUTPUT)
        self._run_test_case(func, [_OUTPUT], {_INPUT: x_val, _INPUT1: y_val})

        x_val = np.arange(1 * 2 * 3 * 4 * 5 * 6).astype("float32").reshape((1, 2, 3, 4, 5, 6))
        y_val = np.array(1, dtype=np.int32)
        def func(x, y):
            x_ = x[..., 0:y, y, y:, :y]
            return tf.identity(x_, name=_TFOUTPUT)
        self._run_test_case(func, [_OUTPUT], {_INPUT: x_val, _INPUT1: y_val})

    @check_opset_min_version(10, "Slice")
    def test_strided_slice_reverse_1(self):
        x_val = np.arange(16 * 32).astype(np.float32).reshape((1, 16, 32, 1))
        def func(x):
            return tf.concat([x[:, :, :10], x[:, :, :21:-1]], axis=0, name=_TFOUTPUT)
        self._run_test_case(func, [_OUTPUT], {_INPUT: x_val})

    @check_opset_min_version(10, "Slice")
    def test_strided_slice_reverse_2(self):
        x_val = np.arange(16 * 32).astype(np.float32).reshape((1, 16, 32, 1))
        def func(x):
            return tf.concat([x[:, :, :10], x[:, :, 9::-1]], axis=0, name=_TFOUTPUT)
        self._run_test_case(func, [_OUTPUT], {_INPUT: x_val})

    @check_opset_min_version(10, "Slice")
    def test_strided_slice_reverse_3(self):
        x_val = np.zeros((1, 16, 32, 1)).astype(np.float32)
        y_val = np.array(9).astype(np.int32)
        z_val = np.array(-1).astype(np.int32)
        def func(x, y, z):
            return tf.concat([x[:, :, :10], x[:, :, y::z]], axis=0, name=_TFOUTPUT)
        self._run_test_case(func, [_OUTPUT], {_INPUT: x_val, _INPUT1: y_val, _INPUT2: z_val})

    @check_opset_min_version(10, "Slice")
    def test_new_axis_mask(self):
        def func(x, y):
            x_ = x[tf.newaxis, 0:y, y::2, tf.newaxis, :, tf.newaxis, :y, tf.newaxis, ..., 9]
            return tf.identity(x_, name=_TFOUTPUT)
        x_val = np.arange(5*10*10*10*10*20*30).astype("float32").reshape((5, 10, 10, 10, 10, 20, 30))
        y_val = np.array(9, dtype=np.int32)
        self._run_test_case(func, [_OUTPUT], {_INPUT: x_val, _INPUT1: y_val})

    @check_opset_min_version(7, "batchnorm")
    def test_fused_batchnorm(self):
        x_shape = [1, 28, 28, 2]
        x_dtype = np.float32
        scale_dtype = np.float32
        scale_shape = [2]
        # only nhwc is support on cpu for tensorflow
        data_format = "NHWC"
        x_val = np.random.random_sample(x_shape).astype(x_dtype)
        scale_val = np.random.random_sample(scale_shape).astype(scale_dtype)
        offset_val = np.random.random_sample(scale_shape).astype(scale_dtype)
        mean_val = np.random.random_sample(scale_shape).astype(scale_dtype)
        var_val = np.random.random_sample(scale_shape).astype(scale_dtype)
        def func(x):
            scale = tf.constant(scale_val, name='scale')
            offset = tf.constant(offset_val, name='offset')
            mean = tf.constant(mean_val, name='mean')
            var = tf.constant(var_val, name='variance')
            epsilon = 0.001
            y, _, _ = fused_batch_norm(
                x, scale, offset, mean=mean, variance=var,
                epsilon=epsilon, data_format=data_format, is_training=False)
            return tf.identity(y, name=_TFOUTPUT)
        self._run_test_case(func, [_OUTPUT], {_INPUT: x_val}, rtol=1e-04)

    @check_opset_min_version(7, "batchnorm")
    @check_tf_min_version("1.13")
    def test_batchnorm(self):
        x_shape = [1, 128, 128, 2]
        x_dtype = np.float32
        scale_dtype = np.float32
        scale_shape = [2]
        x_val = np.random.random_sample(x_shape).astype(x_dtype)
        scale_val = np.random.random_sample(scale_shape).astype(scale_dtype)
        offset_val = np.random.random_sample(scale_shape).astype(scale_dtype)
        mean_val = np.random.random_sample(scale_shape).astype(scale_dtype)
        var_val = np.random.random_sample(scale_shape).astype(scale_dtype)
        def func(x, mean, offset, var):
            scale = tf.constant(scale_val, name='scale')
            epsilon = 0.001
            y = tf.nn.batch_normalization(x, mean, var, offset, scale, epsilon)
            return tf.identity(y, name=_TFOUTPUT)
        self._run_test_case(func, [_OUTPUT], {_INPUT: x_val, _INPUT1: mean_val, _INPUT2: offset_val, _INPUT3: var_val})

    @check_opset_min_version(7, "batchnorm")
    def test_conv2d_batchnorm_fusion(self):
        x_shape = [1, 28, 28, 2]
        x_val = np.random.random_sample(x_shape).astype(np.float32)
        w = np.array([[2., 1., 1.],
                      [1., 3., 1.],
                      [1., 1., 4.]], dtype=np.float32).reshape(_KERNEL3x3)
        # 2 channels for input and output
        w = np.concatenate([w, w, w, w]).reshape([3, 3, 2, 2])
        scale_dtype = np.float32
        scale_shape = x_shape[-1:]
        scale_val = np.random.random_sample(scale_shape).astype(scale_dtype)
        offset_val = np.random.random_sample(scale_shape).astype(scale_dtype)
        mean_val = np.random.random_sample(scale_shape).astype(scale_dtype)
        var_val = np.random.random_sample(scale_shape).astype(scale_dtype)

        def func_conv2d(x):
            kernel = tf.constant(w, dtype=tf.float32, name='k')
            conv = tf.nn.conv2d(x, kernel, strides=[1, 1, 1, 1], padding='VALID')
            return conv

        def func_fusedbn(x):
            scale = tf.constant(scale_val, name='scale')
            offset = tf.constant(offset_val, name='offset')
            mean = tf.constant(mean_val, name='mean')
            var = tf.constant(var_val, name='variance')
            epsilon = 0.1234
            y, _, _ = fused_batch_norm(
                func_conv2d(x), scale, offset, mean=mean, variance=var,
                epsilon=epsilon, data_format='NHWC', is_training=False)
            return tf.identity(y, name=_TFOUTPUT)

        def graph_validator(g):
            if 'BatchNormalization' in [n.type for n in g.get_nodes()]:
                return False
            return True

        self._run_test_case(func_fusedbn, [_OUTPUT], {_INPUT: x_val}, rtol=1e-05, graph_validator=graph_validator)

    @check_tf_min_version("1.15")
    @check_opset_min_version(10, "quantize_and_dequantize")
    def test_qdq_unsigned_input(self):
        x_shape = [3, 3, 2]
        x_val = np.arange(1, 1+np.prod(x_shape)).astype("float32").reshape(x_shape)
        def func(x):
            x_ = quantize_and_dequantize(x, 1.0, 6.0, signed_input=False, range_given=True)
            return tf.identity(x_, name=_TFOUTPUT)
        _ = self._run_test_case(func, [_OUTPUT], {_INPUT: x_val})

    @check_tf_min_version("1.15")
    @check_opset_min_version(10, "quantize_and_dequantize")
    def test_qdq_signed_input(self):
        x_shape = [3, 3, 2]
        x_val = np.arange(-np.prod(x_shape)/2, np.prod(x_shape)/2).astype("float32").reshape(x_shape)
        def func(x):
            x_ = quantize_and_dequantize(x, -6.0, 6.0, signed_input=True, narrow_range=False, range_given=True)
            return tf.identity(x_, name=_TFOUTPUT)
        _ = self._run_test_case(func, [_OUTPUT], {_INPUT: x_val})

    @skip_caffe2_backend()
    @check_opset_min_version(7, "resize_nearest_neighbor")
    def test_resize_nearest_neighbor(self):
        x_shape = [1, 15, 20, 2]
        x_new_size = [30, 40]
        x_val = np.arange(1, 1 + np.prod(x_shape)).astype("float32").reshape(x_shape)
        def func(x):
            x_new_size_ = tf.constant(x_new_size)
            x_ = resize_nearest_neighbor(x, x_new_size_)
            return tf.identity(x_, name=_TFOUTPUT)
        _ = self._run_test_case(func, [_OUTPUT], {_INPUT: x_val})

    @check_opset_min_version(9, "resize_nearest_neighbor")
    def test_resize_nearest_neighbor_with_non_const(self):
        x_shape = [3, 10, 8, 5]
        x_val = np.arange(1, 1 + np.prod(x_shape), dtype=np.float32).reshape(x_shape)
        x_new_size = np.array([20, 16]).astype(np.int32)
        def func(x, x_new_size_):
            x_ = resize_nearest_neighbor(x, x_new_size_)
            return tf.identity(x_, name=_TFOUTPUT)
        self._run_test_case(func, [_OUTPUT], {_INPUT: x_val, _INPUT1: x_new_size})

    @skip_caffe2_backend()
    @check_opset_min_version(7, "resize_bilinear")
    def test_resize_bilinear(self):
        x_shape = [1, 15, 20, 2]
        x_new_size = [30, 40]
        x_val = np.arange(1, 1 + np.prod(x_shape)).astype("float32").reshape(x_shape)
        def func(x):
            x_new_size_ = tf.constant(x_new_size)
            x_ = resize_bilinear(x, x_new_size_)
            return tf.identity(x_, name=_TFOUTPUT)
        _ = self._run_test_case(func, [_OUTPUT], {_INPUT: x_val})

    @check_opset_min_version(9, "resize_bilinear")
    def test_resize_bilinear_with_non_const(self):
        x_shape = [3, 10, 8, 5]
        x_val = np.arange(1, 1 + np.prod(x_shape), dtype=np.float32).reshape(x_shape)
        x_new_size = np.array([20, 16]).astype(np.int32)
        def func(x, x_new_size_):
            x_ = resize_bilinear(x, x_new_size_)
            return tf.identity(x_, name=_TFOUTPUT)
        self._run_test_case(func, [_OUTPUT], {_INPUT: x_val, _INPUT1: x_new_size})

    @check_opset_min_version(10, "resize scale can less than 1")
    def test_resize_bilinear_with_non_const2(self):
        # scales has an element larger than 1 and also has an element less that 1
        x_shape = [3, 100, 8, 5]
        x_val = np.arange(1, 1 + np.prod(x_shape), dtype=np.float32).reshape(x_shape)
        x_new_size = np.array([20, 16]).astype(np.int32)
        def func(x, x_new_size_):
            x_ = resize_bilinear(x, x_new_size_)
            return tf.identity(x_, name=_TFOUTPUT)
        self._run_test_case(func, [_OUTPUT], {_INPUT: x_val, _INPUT1: x_new_size})

    @check_tf_min_version("1.14")
    @check_opset_min_version(11, "resize_bilinear_v2")
    def test_resize_bilinear_v2_with_non_const(self):
        x_shape = [3, 10, 8, 5]
        x_val = np.arange(1, 1 + np.prod(x_shape), dtype=np.float32).reshape(x_shape)
        x_new_size = np.array([20, 16]).astype(np.int32)
        def func(x, x_new_size_):
            x_ = resize_bilinear_v2(x, x_new_size_)
            return tf.identity(x_, name=_TFOUTPUT)
        self._run_test_case(func, [_OUTPUT], {_INPUT: x_val, _INPUT1: x_new_size})

    @check_opset_min_version(10, "resize scale can less than 1")
    def test_resize_nearest_neighbor2(self):
        x_shape = [1, 300, 20, 2]
        x_new_size = [30, 40]
        x_val = np.arange(1, 1 + np.prod(x_shape)).astype("float32").reshape(x_shape)
        def func(x):
            x_new_size_ = tf.constant(x_new_size)
            x_ = resize_nearest_neighbor(x, x_new_size_)
            return tf.identity(x_, name=_TFOUTPUT)
        _ = self._run_test_case(func, [_OUTPUT], {_INPUT: x_val})

    @check_opset_min_version(9, "fill")
    def test_fill_float32(self):
        x_shape = [1, 15, 20, 2]
        x_val = np.arange(1, 1 + np.prod(x_shape)).astype("float32").reshape(x_shape)
        def func(x0):
            x1 = tf.fill(x_val.shape, 9.0)
            x2 = tf.add(x0, x1)
            return tf.identity(x2, name=_TFOUTPUT)
        self._run_test_case(func, [_OUTPUT], {_INPUT: x_val})

    @check_opset_min_version(9, "fill")
    def test_fill_int32(self):
        x_shape = [1, 15, 20, 2]
        x_val = np.arange(1, 1 + np.prod(x_shape)).astype("int32").reshape(x_shape)
        def func(x0):
            x1 = tf.fill(x_val.shape, 9)
            x2 = tf.add(x0, x1)
            return tf.identity(x2, name=_TFOUTPUT)
        self._run_test_case(func, [_OUTPUT], {_INPUT: x_val})

    @check_opset_min_version(7, "fill")
    def test_fill7_float32(self):
        x_shape = [1, 15, 20, 2]
        x_val = np.arange(1, 1 + np.prod(x_shape)).astype("float32").reshape(x_shape)
        def func(x0):
            x1 = tf.fill(x_val.shape, 9.0)
            x2 = tf.add(x0, x1)
            return tf.identity(x2, name=_TFOUTPUT)
        self._run_test_case(func, [_OUTPUT], {_INPUT: x_val})

    @check_opset_min_version(7, "fill")
    def test_fill7_int32(self):
        x_shape = [1, 15, 20, 2]
        x_val = np.arange(1, 1 + np.prod(x_shape)).astype("int32").reshape(x_shape)
        def func(x0):
            x1 = tf.fill(x_val.shape, 9)
            x2 = tf.add(x0, x1)
            return tf.identity(x2, name=_TFOUTPUT)
        self._run_test_case(func, [_OUTPUT], {_INPUT: x_val})

    @check_opset_min_version(7, "div")
    def test_tf_div(self):
        # pylint: disable=E0001,C0415
        from tensorflow.python.ops.gen_math_ops import div
        shape = 1000
        # test floating data
        x_val = (np.random.sample(shape) + 1e-6).astype(np.float32)
        y_val = (np.random.sample(shape) + 1e-6).astype(np.float32)
        def func(x, y):
            output = div(x, y, name=_TFOUTPUT)
            # assert output.op.type == "Div"
            return output
        self._run_test_case(func, [_OUTPUT], {_INPUT: x_val, _INPUT1: y_val})

        # test integer data
        x_val = (100 * np.random.sample(shape) + 1).astype(np.int32)
        y_val = (100 * np.random.sample(shape) + 1).astype(np.int32)
        def func(x, y):
            output = div(x, y, name=_TFOUTPUT)
            # assert output.op.type == "Div"
            return output
        self._run_test_case(func, [_OUTPUT], {_INPUT: x_val, _INPUT1: y_val})

    @check_opset_min_version(7, "erf")
    def test_erf(self):
        x_shape = [2, 2]
        x_val0 = np.random.random(np.prod(x_shape)).astype(np.float32).reshape(x_shape)
        x_val1 = np.array([[-1, -0.5], [1, 0.5]]).astype(np.float32)
        for x_val in [x_val0, x_val1]:
            def func(x):
                x_ = tf.math.erf(x)
                return tf.identity(x_, name=_TFOUTPUT)
            self._run_test_case(func, [_OUTPUT], {_INPUT: x_val}, rtol=0.01)

    @check_opset_min_version(8, "Scan")
    @skip_opset(9, "ReverseSequence")
    def test_reverse_sequence_batch_major(self):
        x_val = np.array([[[1, 2, 3], [4, 5, 6], [0, 0, 0]],
                          [[1, 2, 3], [4, 5, 6], [7, 8, 9]],
                          [[1, 2, 3], [0, 0, 0], [0, 0, 0]]],
                         dtype=np.float32)
        def func(x):
            x_ = tf.reverse_sequence(x, seq_axis=1, batch_axis=0, seq_lengths=[2, 3, 1])
            return tf.identity(x_, name=_TFOUTPUT)
        self._run_test_case(func, [_OUTPUT], {_INPUT: x_val})

        x_val = np.array([[1, 2, 3], [1, 2, 3], [1, 2, 3],
                          [4, 5, 6], [4, 5, 6], [1, 1, 1],
                          [0, 0, 0], [7, 8, 9], [0, 0, 0]
                          ],
                         dtype=np.float32)
        def func(x):
            x_ = tf.reverse_sequence(x, seq_axis=1, batch_axis=0, seq_lengths=[3] * 9)
            return tf.identity(x_, name=_TFOUTPUT)
        self._run_test_case(func, [_OUTPUT], {_INPUT: x_val})

        x_val_shape = [5, 5, 7, 8, 9]
        x_val = np.random.randint(0, 100, x_val_shape).astype(np.float32)
        def func(x):
            x_ = tf.reverse_sequence(x, seq_axis=1, batch_axis=0, seq_lengths=[5, 5, 5, 5, 5])
            return tf.identity(x_, name=_TFOUTPUT)
        self._run_test_case(func, [_OUTPUT], {_INPUT: x_val})

    @check_opset_min_version(8, "Scan")
    @skip_opset(9, "ReverseSequence")
    def test_reverse_sequence_time_major(self):
        x_val = np.array([[[1, 2, 3], [1, 2, 3], [1, 2, 3]],
                          [[4, 5, 6], [4, 5, 6], [0, 0, 0]],
                          [[0, 0, 0], [7, 8, 9], [0, 0, 0]]],
                         dtype=np.float32)
        def func(x):
            x_ = tf.reverse_sequence(x, seq_axis=0, batch_axis=1, seq_lengths=[2, 3, 1])
            return tf.identity(x_, name=_TFOUTPUT)
        self._run_test_case(func, [_OUTPUT], {_INPUT: x_val})
        x_val = np.array([[1, 2, 3], [1, 2, 3], [1, 2, 3],
                          [4, 5, 6], [4, 5, 6], [1, 1, 1],
                          [0, 0, 0], [7, 8, 9], [0, 0, 0]],
                         dtype=np.float32)
        def func(x):
            x_ = tf.reverse_sequence(x, seq_axis=0, batch_axis=1, seq_lengths=[9, 9, 9])
            return tf.identity(x_, name=_TFOUTPUT)
        self._run_test_case(func, [_OUTPUT], {_INPUT: x_val})
        x_val_shape = [5, 5, 7, 8, 9]
        x_val = np.random.randint(0, 100, x_val_shape).astype(np.float32)
        def func(x):
            x_ = tf.reverse_sequence(x, seq_axis=0, batch_axis=1, seq_lengths=[5, 5, 5, 5, 5])
            return tf.identity(x_, name=_TFOUTPUT)
        self._run_test_case(func, [_OUTPUT], {_INPUT: x_val})

    @check_opset_min_version(10, "ReverseSequence")
    def test_reversev2_constant_axis(self):
        # Tests for constant axis.
        x_val_shape = [1, 2, 3, 4]
        x_val = np.random.randint(0, 100, x_val_shape).astype(np.float32)
        def func(x):
            x_ = reverse_v2(x, axis=[3])
            return tf.identity(x_, name=_TFOUTPUT)
        self._run_test_case(func, [_OUTPUT], {_INPUT: x_val})

        # Empty axis vector.
        x_val_shape = [2, 3, 4]
        x_val = np.random.randint(0, 100, x_val_shape).astype(np.float32)
        def func(x):
            x_ = reverse_v2(x, axis=[])
            return tf.identity(x_, name=_TFOUTPUT)
        self._run_test_case(func, [_OUTPUT], {_INPUT: x_val})

    @check_opset_min_version(10, "ReverseSequence")
    def test_reversev2_vector_axis(self):
        x_val_shape = [1, 2, 3, 4]
        x_val = np.random.randint(0, 100, x_val_shape).astype(np.float32)
        def func(x):
            x_ = reverse_v2(x, axis=[0, -3, 2, 3])
            return tf.identity(x_, name=_TFOUTPUT)
        self._run_test_case(func, [_OUTPUT], {_INPUT: x_val})

        x_val_shape = [2, 3, 4]
        x_val = np.random.randint(0, 100, x_val_shape).astype(np.float32)
        def func(x):
            x_ = reverse_v2(x, axis=[-3, 1, 2])
            return tf.identity(x_, name=_TFOUTPUT)
        self._run_test_case(func, [_OUTPUT], {_INPUT: x_val})

        x_val_shape = [5, 5, 9, 7, 8, 9]
        x_val = np.random.randint(0, 100, x_val_shape).astype(np.float32)
        def func(x):
            x_ = reverse_v2(x, axis=[0, 1, -2, 3, 5])
            return tf.identity(x_, name=_TFOUTPUT)
        self._run_test_case(func, [_OUTPUT], {_INPUT: x_val})

    @check_opset_min_version(10, "ReverseSequence")
    def test_reversev2_1D_tensor(self):
        # For tensors with 1 dimension and no axis to reverse.
        # Adds an identity block.
        x_val_shape = [4]
        x_val = np.random.randint(0, 100, x_val_shape).astype(np.float32)
        def func(x):
            x_ = reverse_v2(x, axis=[])
            return tf.identity(x_, name=_TFOUTPUT)
        self._run_test_case(func, [_OUTPUT], {_INPUT: x_val})

    @check_opset_min_version(8, "where")
    def test_where(self):
        x_val = np.array([1, 2, -3, 4, -5, -6, -7, 8, 9, 0], dtype=np.float32)
        true_result = np.array([111, 222, 333, 444, 555, 666, 777, 888, 999, 1000],
                               dtype=np.float32)
        false_result = np.array([-111, -222, -333, -444, -555, -666, -777, -888, -999, -1000],
                                dtype=np.float32)
        def func(x):
            picks = tf.where(x > -1, true_result, false_result)
            return tf.identity(picks, name=_TFOUTPUT)
        self._run_test_case(func, [_OUTPUT], {_INPUT: x_val})

        x_val = np.array(1, dtype=np.float32)
        true_result = np.array(100, dtype=np.float32)
        false_result = np.array(-111, dtype=np.float32)
        def func(x):
            picks = tf.where(x > -1, true_result, false_result)
            return tf.identity(picks, name=_TFOUTPUT)
        self._run_test_case(func, [_OUTPUT], {_INPUT: x_val})

    @check_opset_min_version(8, "where")
    @check_target("rs6", "onnxruntime Where type limitation")
    def test_where_int32(self):
        x_val = np.array([1, 2, -3, 4, -5, -6, -7, 8, 9, 0], dtype=np.int32)
        true_result = np.array([111, 222, 333, 444, 555, 666, 777, 888, 999, 1000],
                               dtype=np.int32)
        false_result = np.array([-111, -222, -333, -444, -555, -666, -777, -888, -999, -1000],
                                dtype=np.int32)
        def func(x):
            picks = tf.where(tf.greater_equal(x, 0), true_result, false_result)
            return tf.identity(picks, name=_TFOUTPUT)
        self._run_test_case(func, [_OUTPUT], {_INPUT: x_val})

    @check_opset_min_version(8, "where")
    @check_tf_max_version("1.15", "issues in tf-2.0, fix later")
    def test_where_with_two_rank_input(self):
        x_val = np.array([1, 2, -3, 4, -5, -6, -7, 8, 9, 0], dtype=np.float32)
        true_result = np.array([[111, 111], [222, 222], [333, 333], [444, 444], [555, 555],
                                [666, 666], [777, 777], [888, 888], [999, 999], [1000, 1000]],
                               dtype=np.float32)
        false_result = np.array([[-111, -111], [-222, -222], [-333, -333], [-444, -444], [-555, -555],
                                 [-666, -666], [-777, -777], [-888, -888], [-999, -999], [-1000, -1000]],
                                dtype=np.float32)
        def func(x):
            cond = tf.greater_equal(x, 0)
            picks = tf.where(cond, true_result, false_result)
            return tf.identity(picks, name=_TFOUTPUT)
        self._run_test_case(func, [_OUTPUT], {_INPUT: x_val})

    @check_opset_min_version(8, "where")
    def test_where_with_two_rank_condition(self):
        x_val = np.array([[1, 2, -3, 4, -5, -6, -7, 8, 9, 0]], dtype=np.float32)
        true_result = np.array([[111, 222, 333, 444, 555, 666, 777, 888, 999, 1000]],
                               dtype=np.float32)
        false_result = np.array([[-111, -222, -333, -444, -555, -666, -777, -888, -999, -1000]],
                                dtype=np.float32)
        def func(x):
            picks = tf.where(tf.greater_equal(x, 0), true_result, false_result)
            return tf.identity(picks, name=_TFOUTPUT)
        self._run_test_case(func, [_OUTPUT], {_INPUT: x_val})

    @check_opset_min_version(8, "where")
    def test_where_with_three_rank_condition(self):
        x_val = np.array([[[1, 2, -3, 4, -5, -6, -7, 8, 9, 0]]], dtype=np.float32)
        true_result = np.array([[[111, 222, 333, 444, 555, 666, 777, 888, 999, 1000]]],
                               dtype=np.float32)
        false_result = np.array([[[-111, -222, -333, -444, -555, -666, -777, -888, -999, -1000]]],
                                dtype=np.float32)
        def func(x):
            picks = tf.where(tf.greater_equal(x, 0), true_result, false_result)
            return tf.identity(picks, name=_TFOUTPUT)

        self._run_test_case(func, [_OUTPUT], {_INPUT: x_val})

    @check_opset_min_version(8, "where")
    def test_where_scalar(self):
        x_val = np.array(6, dtype=np.float32)
        true_result = np.array([111, 222, 333, 444, 555, 666, 777, 888, 999, 1000],
                               dtype=np.float32)
        false_result = np.array([-111, -222, -333, -444, -555, -666, -777, -888, -999, -1000],
                                dtype=np.float32)
        def func(x):
            picks = tf.where(tf.greater_equal(x, 0), true_result, false_result)
            return tf.identity(picks, name=_TFOUTPUT)
        self._run_test_case(func, [_OUTPUT], {_INPUT: x_val})

    @check_opset_min_version(9, "NonZero")
    @check_target("rs6", "onnxruntime Transpose type limitation")
    def test_where_with_cond_only(self):
        for np_type in [np.int32, np.float32]:
            x_val = np.random.randint(0, 2, size=[10, 20, 30]).astype(np_type)
            def func(x):
                # FIXME: was tf_placeholder(tf_type, shape=[None] * x_val.ndim, name=_TFINPUT)
                res = tf.where(x)
                return tf.identity(res, name=_TFOUTPUT)
            self._run_test_case(func, [_OUTPUT], {_INPUT: x_val})

    @check_opset_min_version(6, "cast")
    def test_shape_int32(self):
        x_val = np.array([[[1, 1, 1], [2, 2, 2]], [[3, 3, 3], [4, 4, 4]]], dtype=np.float32)
        def func(x):
            x_ = tf.multiply(x, x)
            x_ = tf.shape(x_, out_type=tf.int32)
            return tf.identity(x_, name=_TFOUTPUT)
        kwargs = {"check_dtype": True}
        self._run_test_case(func, [_OUTPUT], {_INPUT: x_val}, **kwargs)

    @unittest.skipIf(get_test_config().is_onnxruntime_backend and get_test_config().opset < 7,
                     "mul-1, mul-6 not supported in onnxruntime. conversion is covered since opset6")
    def test_shape_int64(self):
        x_val = np.array([[[1, 1, 1], [2, 2, 2]], [[3, 3, 3], [4, 4, 4]]], dtype=np.float32)
        def func(x):
            x_ = tf.multiply(x, x)
            x_ = tf.shape(x_, out_type=tf.int64)
            return tf.identity(x_, name=_TFOUTPUT)
        kwargs = {"check_dtype": True}
        self._run_test_case(func, [_OUTPUT], {_INPUT: x_val}, **kwargs)

    # @check_opset_min_version(7, "broadcasting op")
    @unittest.skip("disable it for now, since fold const has bug")
    def test_softmax_cross_entropy_with_logits(self):
        num_class = 5
        data_shape = [100, num_class]
        for np_dtype in [np.int32, np.int64]:
            label_val = np.random.randint(0, num_class - 1, data_shape).astype(np_dtype)
            logits_val = np.random.random(data_shape).astype(np.float32)

            def func(label, logits):
                res1 = tf.nn.softmax_cross_entropy_with_logits_v2(labels=label, logits=logits)
                return tf.identity(res1, name=_TFOUTPUT)
            self._run_test_case(func, [_OUTPUT], {_INPUT: label_val, _INPUT1: logits_val}, atol=1e-5)

    @check_opset_min_version(9, "sparse_softmax_cross_entropy_with_logits")
    def test_sparse_softmax_cross_entropy_with_logits(self):
        # FIXME: fails for opset 8 on onnxruntime-1.0, disable for now
        num_class = 5
        label_val = np.array([3, 2, 0, 4]).astype(np.int32)
        logits_val = np.random.random((len(label_val), num_class)).astype(np.float32)
        def func(label, logits):
            res1 = tf.nn.sparse_softmax_cross_entropy_with_logits(labels=label, logits=logits)
            return tf.identity(res1, name=_TFOUTPUT)
        self._run_test_case(func, [_OUTPUT], {_INPUT: label_val, _INPUT1: logits_val})

    @check_target('rs6', 'SparseSoftmaxCrossEntropyWithLogits')
    def test_sparse_softmax_cross_entropy_with_logits_large_class(self):
        num_class = 30000
        label_val = np.array([3374, 2127, 10002, 48]).astype(np.int32)
        logits_val = np.random.random((len(label_val), num_class)).astype(np.float32)

        def func(label, logits):
            res = tf.nn.sparse_softmax_cross_entropy_with_logits(labels=label, logits=logits)
            return tf.identity(res, name=_TFOUTPUT)

        self._run_test_case(func, [_OUTPUT], {_INPUT: label_val, _INPUT1: logits_val}, rtol=1e-6)

    def test_matrix_band_part(self):
        input_val = np.random.randint(0, 666, (10, 15)).astype(np.int32)
        def func(input_x):
            res = tf.linalg.band_part(input_x, -1, 0)
            res1 = tf.linalg.band_part(input_x, 0, -1)
            return tf.identity(res, name=_TFOUTPUT), tf.identity(res1, name=_TFOUTPUT1)
        self._run_test_case(func, [_OUTPUT, _OUTPUT1], {_INPUT: input_val})

    def test_matrix_band_part_2(self):
        input_val = np.random.randint(0, 666, (1, 1)).astype(np.int32)
        def func(input_x):
            res = tf.linalg.band_part(input_x, -1, 0)
            res1 = tf.linalg.band_part(input_x, 0, -1)
            return tf.identity(res, name=_TFOUTPUT), tf.identity(res1, name=_TFOUTPUT1)
        self._run_test_case(func, [_OUTPUT, _OUTPUT1], {_INPUT: input_val})

    def test_floordiv(self):
        input_val_1 = np.random.random_sample(100).astype(np.int32)
        input_val_2 = (np.random.random_sample(100) + 1).astype(np.int32)
        def func(input_1, input_2):
            res = tf.math.floordiv(input_1, input_2)
            return tf.identity(res, name=_TFOUTPUT)
        self._run_test_case(func, [_OUTPUT], {_INPUT: input_val_1, _INPUT1: input_val_2})

        input_val_1 = np.random.random_sample(100).astype(np.float32)
        input_val_2 = (np.random.random_sample(100) + 1).astype(np.float32)
        def func(input_1, input_2):
            res = tf.math.floordiv(input_1, input_2)
            return tf.identity(res, name=_TFOUTPUT)
        self._run_test_case(func, [_OUTPUT], {_INPUT: input_val_1, _INPUT1: input_val_2})

        # test broadcasting
        input_val_1 = np.random.random_sample((10, 50)).astype(np.float32)
        input_val_2 = (np.random.random_sample(50) + 1).astype(np.float32)
        def func(input_1, input_2):
            res = tf.math.floordiv(input_1, input_2)
            return tf.identity(res, name=_TFOUTPUT)
        self._run_test_case(func, [_OUTPUT], {_INPUT: input_val_1, _INPUT1: input_val_2})

    def test_floormod(self):
        input_val_1 = 100 * np.random.random_sample(100).astype(np.int32)
        input_val_2 = (100 * np.random.random_sample(100) + 1).astype(np.int32)
        def func(input_1, input_2):
            res = floormod(input_1, input_2)
            return tf.identity(res, name=_TFOUTPUT)
        self._run_test_case(func, [_OUTPUT], {_INPUT: input_val_1, _INPUT1: input_val_2})

        input_val_1 = 100 * np.random.random_sample(100).astype(np.float32)
        input_val_2 = (100 * np.random.random_sample(100) + 1).astype(np.float32)
        def func(input_1, input_2):
            res = floormod(input_1, input_2)
            return tf.identity(res, name=_TFOUTPUT)
        self._run_test_case(func, [_OUTPUT], {_INPUT: input_val_1, _INPUT1: input_val_2}, rtol=1e-5)

        # test broadcasting case
        input_val_1 = (50 * np.random.random_sample((10, 50)) + 1).astype(np.float32)
        input_val_2 = (50 * np.random.random_sample(50) + 1).astype(np.float32)
        def func(input_1, input_2):
            res = floormod(input_1, input_2)
            return tf.identity(res, name=_TFOUTPUT)
        self._run_test_case(func, [_OUTPUT], {_INPUT: input_val_1, _INPUT1: input_val_2}, rtol=1e-4)

    def test_logical_not(self):
        input_val = np.random.randint(0, 2, (10, 20)).astype(np.bool)
        def func(x):
            res = tf.logical_not(x)
            return tf.identity(res, name=_TFOUTPUT)
        self._run_test_case(func, [_OUTPUT], {_INPUT: input_val})

    def test_reduce_all(self):
        input_val = np.random.randint(0, 2, (10, 20)).astype(np.bool)
        def func(x):
            res = tf.reduce_all(input_tensor=x, keepdims=False)
            res1 = tf.reduce_all(input_tensor=x, axis=[0], keepdims=False)
            return tf.identity(res, name=_TFOUTPUT), tf.identity(res1, name=_TFOUTPUT1)
        self._run_test_case(func, [_OUTPUT, _OUTPUT1], {_INPUT: input_val})

        input_val = np.random.randint(0, 2, (10, 20)).astype(np.bool)
        def func(input_x):
            res = tf.reduce_all(input_tensor=input_x, keepdims=True)
            res1 = tf.reduce_all(input_tensor=input_x, axis=[0], keepdims=True)
            return tf.identity(res, name=_TFOUTPUT), tf.identity(res1, name=_TFOUTPUT1)
        self._run_test_case(func, [_OUTPUT, _OUTPUT1], {_INPUT: input_val})

    def test_reduce_any(self):
        input_val = np.random.randint(0, 2, (10, 20)).astype(np.bool)
        def func(x):
            res = tf.reduce_any(input_tensor=x, keepdims=False)
            res1 = tf.reduce_any(input_tensor=x, axis=[0], keepdims=False)
            return tf.identity(res, name=_TFOUTPUT), tf.identity(res1, name=_TFOUTPUT1)
        self._run_test_case(func, [_OUTPUT, _OUTPUT1], {_INPUT: input_val})

        input_val = np.random.randint(0, 2, (10, 20)).astype(np.bool)
        def func(x):
            res = tf.reduce_any(input_tensor=x, keepdims=True)
            res1 = tf.reduce_any(input_tensor=x, axis=[0], keepdims=True)
            return tf.identity(res, name=_TFOUTPUT), tf.identity(res1, name=_TFOUTPUT1)
        self._run_test_case(func, [_OUTPUT, _OUTPUT1], {_INPUT: input_val})

    @check_opset_min_version(11, "ReduceMin")
    def test_reduce_all_negative_axis(self):
        input_val = np.random.randint(0, 2, (10, 20)).astype(np.bool)
        def func(x):
            res = tf.reduce_all(input_tensor=x, keepdims=False)
            res1 = tf.reduce_all(input_tensor=x, axis=[-1], keepdims=False)
            return tf.identity(res, name=_TFOUTPUT), tf.identity(res1, name=_TFOUTPUT1)
        self._run_test_case(func, [_OUTPUT, _OUTPUT1], {_INPUT: input_val})

        input_val = np.random.randint(0, 2, (10, 20)).astype(np.bool)
        def func(input_x):
            res = tf.reduce_all(input_tensor=input_x, keepdims=True)
            res1 = tf.reduce_all(input_tensor=input_x, axis=[-1], keepdims=True)
            return tf.identity(res, name=_TFOUTPUT), tf.identity(res1, name=_TFOUTPUT1)
        self._run_test_case(func, [_OUTPUT, _OUTPUT1], {_INPUT: input_val})

    @check_opset_min_version(11, "ReduceSum")
    def test_reduce_any_negative_axis(self):
        input_val = np.random.randint(0, 2, (10, 20)).astype(np.bool)
        def func(x):
            res = tf.reduce_any(input_tensor=x, keepdims=False)
            res1 = tf.reduce_any(input_tensor=x, axis=[-1], keepdims=False)
            return tf.identity(res, name=_TFOUTPUT), tf.identity(res1, name=_TFOUTPUT1)
        self._run_test_case(func, [_OUTPUT, _OUTPUT1], {_INPUT: input_val})

        input_val = np.random.randint(0, 2, (10, 20)).astype(np.bool)
        def func(x):
            res = tf.reduce_any(input_tensor=x, keepdims=True)
            res1 = tf.reduce_any(input_tensor=x, axis=[-1], keepdims=True)
            return tf.identity(res, name=_TFOUTPUT), tf.identity(res1, name=_TFOUTPUT1)
        self._run_test_case(func, [_OUTPUT, _OUTPUT1], {_INPUT: input_val})

    @check_opset_min_version(7, "fill")
    def test_zeros_like(self):
        input_x = np.random.random_sample([10, 20]).astype(np.float32)
        input_y = np.array([20, 10]).astype(np.int64)

        def func(x, y):
            z = tf.reshape(x, y)
            return tf.zeros_like(z, name=_TFOUTPUT)

        self._run_test_case(func, [_OUTPUT], {_INPUT: input_x, _INPUT1: input_y})
        self._run_test_case(func, [_OUTPUT], {_INPUT: input_x.astype(np.int32), _INPUT1: input_y})
        self._run_test_case(func, [_OUTPUT], {_INPUT: input_x > 0.5, _INPUT1: input_y})

    @check_opset_min_version(9, "is_nan")
    def test_isnan(self):
        # only compatible with dtype `float32`
        x_val1 = np.array([1.0, 2.0, -3.0, -4.0], dtype=np.float32).reshape((2, 2))
        x_val2 = np.array([np.nan, np.nan, np.nan, np.nan], dtype=np.float32).reshape((2, 2))
        x_val3 = np.array([1.0, np.nan, -3.0, np.nan], dtype=np.float32).reshape((2, 2))
        for x_val in [x_val1, x_val2, x_val3]:
            def func(x):
                x_ = is_nan(x)
                return tf.identity(x_, name=_TFOUTPUT)
            self._run_test_case(func, [_OUTPUT], {_INPUT: x_val})

    def test_ceil(self):
        x_val = np.array([-1.5, 1.2], dtype=np.float32)
        def func(x):
            x_ = tf.math.ceil(x)
            return tf.identity(x_, name=_TFOUTPUT)
        self._run_test_case(func, [_OUTPUT], {_INPUT: x_val})

    def test_softplus(self):
        x_val = np.array([-1, 0, 1], dtype=np.float32)
        def func(x):
            x_ = tf.math.softplus(x)
            return tf.identity(x_, name=_TFOUTPUT)
        self._run_test_case(func, [_OUTPUT], {_INPUT: x_val})

    def test_softsign(self):
        x_val = np.array([-1, 0, 1], dtype=np.float32)
        def func(x):
            x_ = tf.math.softsign(x)
            return tf.identity(x_, name=_TFOUTPUT)
        self._run_test_case(func, [_OUTPUT], {_INPUT: x_val})

    def test_batch_to_spacend(self):
        block_size = [2, 2]
        crop = [[1, 0], [2, 1]]

        input_val = np.random.random_sample([40, 3, 5, 100]).astype(np.float32)
        def func(x):
            return batch_to_space_nd(x, block_size, crop, name=_TFOUTPUT)
        self._run_test_case(func, [_OUTPUT], {_INPUT: input_val})

    @check_opset_min_version(11, "BatchToSpaceND")
    @unittest.skip("this was recently removed - but don't we want this to work ?")
    def test_batch_to_spacend_non_const(self):
        def func(input_x, block_shape, crops):
            return batch_to_space_nd(input_x, block_shape, crops, name=_TFOUTPUT)
        input_x_val = np.random.random_sample([40, 3, 5, 100]).astype(np.float32)  # NHWC
        block_shape_val = np.array([2, 2]).astype(np.int64)
        crops_val = np.array([[1, 0], [2, 1]]).astype(np.int64)
        self._run_test_case(func, [_OUTPUT], {_INPUT: input_x_val, _INPUT1: block_shape_val, _INPUT2: crops_val})

    @check_opset_min_version(11, "SpaceToBatchND")
    @unittest.skip("this was recently removed - but don't we want this to work ?")
    def test_space_to_batchnd_non_const(self):
        input_x_val = np.random.random_sample([40, 5, 7, 66]).astype(np.float32)  # NHWC
        def func(input_x, block_size, pad):
            return batch_to_space_nd(input_x, block_size, pad, name=_TFOUTPUT)
        block_size_val = np.array([2, 2]).astype(np.int64)
        pad_val = np.array([[0, 1], [2, 1]]).astype(np.int64)
        self._run_test_case(func, [_OUTPUT], {_INPUT: input_x_val, _INPUT1: block_size_val, _INPUT2: pad_val})

    @check_opset_min_version(11, "BatchToSpaceND")
    def test_batch_to_spacend_non_const_7d(self):
        x_type, y_type, z_type = np.int64, np.int64, np.int64
        # test 3D upto 7D input tensors
        for x_shape in [[12, 4, 4], [12, 4, 8, 3], [12, 4, 8, 3, 2], [12, 4, 8, 3, 2, 3], [12, 4, 8, 3, 2, 1, 3]]:
            # test 1D upto 2D block shapes
            for block_shape in [[2, 3], [2]]:
                # crop 1 layer at end of each dim
                # x and z can be dynamic.
                # y = block_shape cannot be dynamic without change to Transpose op spec
                crops = [[0, 1] for dim in block_shape]
                y_val = np.array(block_shape).astype(y_type)
                x_val = np.array([x + 1 for x in range(0, np.prod(x_shape))], dtype=x_type).reshape(x_shape)
                z_val = np.array(crops).astype(z_type)
                def func(x, z):
                    y = tf.constant(dtype=y_type, value=y_val, shape=y_val.shape, name=_TFINPUT1)
                    return batch_to_space_nd(x, y, z, name=_TFOUTPUT)
                self._run_test_case(func, [_OUTPUT], {_INPUT: x_val, _INPUT2: z_val})

    @check_opset_min_version(11, "SpaceToBatchND")
    def test_space_to_batchnd_non_const_7d(self):
        x_type, y_type, z_type = np.int64, np.int64, np.int64
        # test 3D upto 7D input tensors
        for x_shape in [[2, 4, 4], [1, 4, 8, 3], [1, 4, 8, 3, 2], [1, 4, 8, 3, 2, 3], [1, 4, 8, 3, 2, 1, 3]]:
            # test 1D upto 2D block shapes
            for block_shape in [[2], [2, 2]]:
                # pad 1 layer at begin and end of each dim
                pads = [[1, 1] for dim in block_shape]
                y_val = np.array(block_shape).astype(y_type)
                x_val = np.array([x + 1 for x in range(0, np.prod(x_shape))], dtype=x_type).reshape(x_shape)
                z_val = np.array(pads).astype(z_type)
                # x and z can be dynamic.
                # y = block_shape cannot be dynamic without change to Transpose op spec
                def func(x, z):
                    y = tf.constant(dtype=y_type, value=y_val, shape=y_val.shape, name=_TFINPUT1)
                    return space_to_batch_nd(x, y, z, name=_TFOUTPUT)
                self._run_test_case(func, [_OUTPUT], {_INPUT: x_val, _INPUT2: z_val})

    @check_opset_min_version(10, "CropAndResize")
    def test_crop_and_resize(self):
        boxes_val = [[0.5, 0.7, 0.7, 0.9], [0.2, 0.4, 0.4, 0.6]]
        def func(input_x, box_ind):
            boxes = tf.constant(boxes_val, dtype=tf.float32)
            corp_size = tf.constant(np.array([20, 20]).astype(np.int32))
            return tf.image.crop_and_resize(input_x, boxes, box_ind, corp_size, name=_TFOUTPUT, method='bilinear')

        input_x_val = np.random.randint(low=0, high=256, size=[2, 36, 36, 3]).astype(np.float32)  # NHWC
        box_ind_val = np.array([1, 0]).astype(np.int32)
        self._run_test_case(func, [_OUTPUT], {_INPUT: input_x_val, _INPUT2: box_ind_val},
                            rtol=1e-04, atol=1e-03)

    @check_opset_min_version(11, "CropAndResize")
    def test_crop_and_resize_linear(self):
        def func(input_x, boxes, box_ind, corp_size):
            return tf.image.crop_and_resize(input_x, boxes, box_ind, corp_size, name=_TFOUTPUT, method='bilinear')

        input_x_val = np.random.randint(low=0, high=256, size=[2, 36, 36, 3]).astype(np.float32)  # NHWC
        boxes_val = np.array([[0.5, 0.7, 0.7, 0.9], [0.2, 0.4, 0.4, 0.6]]).astype(np.float32)
        box_ind_val = np.array([1, 0]).astype(np.int32)
        corp_size_val = np.array([20, 20]).astype(np.int32)
        self._run_test_case(func, [_OUTPUT],
                            {_INPUT: input_x_val, _INPUT1: boxes_val, _INPUT2: box_ind_val, _INPUT3: corp_size_val},
                            rtol=1e-05, atol=1e-04)

    @check_tf_min_version("1.9")
    @check_opset_min_version(11, "CropAndResize")
    def test_crop_and_resize_nearest(self):
        def func(input_x, boxes, box_ind, corp_size):
            return tf.image.crop_and_resize(input_x, boxes, box_ind, corp_size, name=_TFOUTPUT, method='nearest')
        input_x_val = np.random.randint(low=0, high=256, size=[1, 36, 36, 3]).astype(np.float32)  # NHWC
        boxes_val = np.array([[0.2, 0.4, 0.6, 0.8]]).astype(np.float32)
        box_ind_val = np.array([0]).astype(np.int32)
        corp_size_val = np.array([30, 30]).astype(np.int32)
        self._run_test_case(func, [_OUTPUT],
                            {_INPUT: input_x_val, _INPUT1: boxes_val, _INPUT2: box_ind_val, _INPUT3: corp_size_val},
                            rtol=1e-05, atol=1e-04)

    @check_opset_min_version(11, "CropAndResize")
    def test_crop_and_resize_extrapolation(self):
        def func(input_x, boxes, box_ind, corp_size):
            return tf.image.crop_and_resize(input_x, boxes, box_ind, corp_size, name=_TFOUTPUT, extrapolation_value=1.0)
        input_x_val = np.random.randint(low=0, high=256, size=[1, 36, 36, 3]).astype(np.float32)  # NHWC
        boxes_val = np.array([[0.2, 0.4, 1.2, 1.4]]).astype(np.float32)
        box_ind_val = np.array([0]).astype(np.int32)
        corp_size_val = np.array([40, 40]).astype(np.int32)
        self._run_test_case(func, [_OUTPUT],
                            {_INPUT: input_x_val, _INPUT1: boxes_val, _INPUT2: box_ind_val, _INPUT3: corp_size_val},
                            rtol=1e-04, atol=1e-03)

    def test_batch_to_space3d(self):
        block_size = [2, 2]
        crop = [[0, 1], [2, 1]]
        input_val = np.random.random_sample([40, 3, 100]).astype(np.float32)
        def func(x):
            return batch_to_space_nd(x, block_size, crop, name=_TFOUTPUT)
        self._run_test_case(func, [_OUTPUT], {_INPUT: input_val})

    def test_space_to_batchnd(self):
        block_size = [2, 2]
        pad = [[0, 1], [2, 1]]
        input_val = np.random.random_sample([40, 5, 7, 66]).astype(np.float32)
        def func(x):
            return space_to_batch_nd(x, block_size, pad, name=_TFOUTPUT)
        self._run_test_case(func, [_OUTPUT], {_INPUT: input_val})

        pad = [[0, 0], [1, 2]]
        input_val = np.random.random_sample([10, 6, 7, 66]).astype(np.float32)
        def func(x):
            return space_to_batch_nd(x, block_size, pad, name=_TFOUTPUT)
        self._run_test_case(func, [_OUTPUT], {_INPUT: input_val})

    @check_opset_min_version(10, "is_inf")
    def test_isinf(self):
        x_types = [np.float32, np.float64]
        for x_type in x_types:
            x_val1 = np.array([1.0, -2.0, 3.0, -4.0], dtype=x_type)
            x_val2 = np.array([np.inf, np.inf, np.inf, np.inf], dtype=x_type).reshape((2, 2))
            x_val3 = np.array([1.0, np.inf, -3.0, np.inf, 5.0, np.inf, -7.0, np.inf], dtype=x_type).reshape((2, 2, 2))
            for x_val in [x_val1, x_val2, x_val3]:
                def func(x):
                    x_ = is_inf(x)
                    return tf.identity(x_, name=_TFOUTPUT)
                self._run_test_case(func, [_OUTPUT], {_INPUT: x_val})

    @check_opset_min_version(10, "NonMaxSuppression")
    def test_non_max_suppression(self):
        box_num = 10
        boxes_val = np.random.random_sample([box_num, 4]).astype(np.float32)
        scores_val = np.random.random_sample([box_num]).astype(np.float32)

        def func(boxes, scores):
            res1 = tf.image.non_max_suppression(boxes, scores, max_output_size=int(box_num / 2))
            res2 = tf.image.non_max_suppression(boxes, scores, max_output_size=0)
            return tf.identity(res1, name=_TFOUTPUT), tf.identity(res2, name=_TFOUTPUT1)

        self._run_test_case(func, [_OUTPUT, _OUTPUT1], {_INPUT: boxes_val, _INPUT1: scores_val})

    @check_opset_min_version(11, "NonMaxSuppressionV4")
    def test_non_max_suppression_v4(self):
        box_num = 10
        boxes_val = np.random.random_sample([box_num, 4]).astype(np.float32)
        scores_val = np.random.random_sample([box_num]).astype(np.float32)

        def func(boxes, scores):
            ret1, ret2 = tf.image.non_max_suppression_padded(boxes, scores, max_output_size=int(box_num * 2),
                                                             pad_to_max_output_size=True)
            return tf.identity(ret1, name=_TFOUTPUT), tf.identity(ret2, name=_TFOUTPUT1)

        self._run_test_case(func, [_OUTPUT, _OUTPUT1], {_INPUT: boxes_val, _INPUT1: scores_val})

    @check_opset_min_version(11, "NonMaxSuppressionV4")
    def test_non_max_suppression_v4_no_padding(self):
        box_num = 10
        boxes_val = np.random.random_sample([box_num, 4]).astype(np.float32)
        scores_val = np.random.random_sample([box_num]).astype(np.float32)

        def func(boxes, scores):
            ret1, ret2 = tf.image.non_max_suppression_padded(boxes, scores, max_output_size=int(box_num),
                                                             pad_to_max_output_size=False)
            return tf.identity(ret1, name=_TFOUTPUT), tf.identity(ret2, name=_TFOUTPUT1)

        self._run_test_case(func, [_OUTPUT, _OUTPUT1], {_INPUT: boxes_val, _INPUT1: scores_val})

    @check_tf_min_version("1.15")
    @check_opset_min_version(11, "NonMaxSuppressionV5")
    def test_non_max_suppression_v5(self):
        box_num = 10
        boxes_val = np.random.random_sample([box_num, 4]).astype(np.float32)
        scores_val = np.random.random_sample([box_num]).astype(np.float32)

        def func(boxes, scores):
            ret1, ret2 = tf.image.non_max_suppression_with_scores(boxes, scores, max_output_size=int(box_num / 2),
                                                                  soft_nms_sigma=0.0)
            return tf.identity(ret1, name=_TFOUTPUT), tf.identity(ret2, name=_TFOUTPUT1)

        self._run_test_case(func, [_OUTPUT, _OUTPUT1], {_INPUT: boxes_val, _INPUT1: scores_val})

    def _conv1d_test(self, x_val, w, stride=None, padding="VALID", rtol=1e-07):
        if stride is None:
            stride = 1
        def func(x):
            kernel = tf.constant(w, dtype=tf.float32, name='k')
            conv = tf.nn.conv1d(x, kernel, stride=stride, padding=padding)
            return tf.identity(conv, name=_TFOUTPUT)
        self._run_test_case(func, [_OUTPUT], {_INPUT: x_val}, rtol=rtol)

    def test_conv1d_1(self):
        x_val = make_xval((1, 7, 1))
        w = np.array([2., 1., 3.], dtype=np.float32).reshape(3, 1, 1)
        self._conv1d_test(x_val, w)

    def test_conv1d_2(self):
        x_val = make_xval((1, 7, 1))
        w = np.array([2., 1., 3.], dtype=np.float32).reshape(3, 1, 1)
        self._conv1d_test(x_val, w, stride=2)

    def test_conv1d_3(self):
        x_val = make_xval((1, 7, 1))
        w = np.array([2., 1., 3.], dtype=np.float32).reshape(3, 1, 1)
        self._conv1d_test(x_val, w, padding="SAME")

    def test_conv1d_4(self):
        x_val = make_xval((1, 7, 1))
        w = np.array([2., 1., 3.], dtype=np.float32).reshape(3, 1, 1)
        self._conv1d_test(x_val, w, rtol=1e-05)

    def test_conv1d_5(self):
        x_val = make_xval((1, 7, 1))
        w = np.array([3., 3., 3.], dtype=np.float32).reshape(3, 1, 1)
        self._conv1d_test(x_val, w)

    @check_opset_min_version(10, "ThresholdedRelu")
    def test_thresholded_relu(self):
        # tf.keras.layers.ThresholdedReLU only supports `float32` for x
        x_val = np.array([0.0, 1.0, -1.0, 2.0, -2.0, 0.5, -0.5, 1.5, -1.5], dtype=np.float32).reshape((3, 3))
        theta_vals = [-1.0, -0.5, 0.0, 0.5, 1.0]
        for theta_val in theta_vals:
            def func(x):
                t = tf.keras.layers.ThresholdedReLU(theta=theta_val)
                x_ = t.call(x)
                return tf.identity(x_, name=_TFOUTPUT)
            self._run_test_case(func, [_OUTPUT], {_INPUT: x_val},
                                graph_validator=lambda g: check_op_count(g, "ThresholdedRelu", 1))

    @check_tf_min_version("1.13")
    @check_opset_min_version(8, "MaxPoolWithArgmax")
    def test_maxpoolwithargmax(self):
        for p in get_maxpoolwithargmax_getdata():
            _, padding, x_shape, ksize, strides = p
            x_val = make_xval(x_shape)
            def func(x):
                mp = tf.nn.max_pool_with_argmax(x, ksize, strides, padding=padding)
                return tf.identity(mp[0], name=_TFOUTPUT), tf.identity(mp[1], name=_TFOUTPUT1)
            self.logger.debug(str(p))
            self._run_test_case(func, [_OUTPUT, _OUTPUT1], {_INPUT: x_val})

    @check_opset_min_version(10, "Selu")
    def test_selu(self):
        x_val = np.random.random_sample([3]).astype(np.float32)
        def func(x):
            y = tf.nn.selu(x)
            return tf.identity(y, name=_TFOUTPUT)
        self._run_test_case(func, [_OUTPUT], {_INPUT: x_val})

    @check_opset_min_version(8, "ClipByValue (needs broadcast)")
    def test_clip_by_value(self):
        # float32, dynamic min/max
        x_val = np.arange(0, 24, dtype=np.float32).reshape([3, 8])
        x_minval = np.array(8.5, dtype=np.float32)
        x_maxval = np.array(16.5, dtype=np.float32)
        def func(x, x_min, x_max):
            y = tf.clip_by_value(x, x_min, x_max)
            return tf.identity(y, name=_TFOUTPUT)
        self._run_test_case(func, [_OUTPUT], {_INPUT: x_val, _INPUT1: x_minval, _INPUT2: x_maxval})

        # float32, const min/max
        x_val = np.arange(0, 24, dtype=np.float32).reshape([3, 8])
        def func(x):
            y = tf.clip_by_value(x, 8.5, 16.5)
            return tf.identity(y, name=_TFOUTPUT)
        self._run_test_case(func, [_OUTPUT], {_INPUT: x_val})

        # int32, converter needs to cast, const min/max
        x_val = np.arange(0, 24, dtype=np.int32).reshape([3, 8])
        def func(x):
            y = tf.clip_by_value(x, 8, 16)
            return tf.identity(y, name=_TFOUTPUT)
        self._run_test_case(func, [_OUTPUT], {_INPUT: x_val})

    # test for gemm pattern0: alpha*A*B + beta*C
    def test_gemm_pattern0(self):
        max_number = 10
        m = np.random.randint(max_number)
        n = np.random.randint(max_number)
        k = np.random.randint(max_number)
        x_val1 = np.random.rand(m, n).astype("float32")
        x_val2 = np.random.rand(n, k).astype("float32")
        x_val3 = np.random.rand(m, k).astype("float32")
        def func(a, b, c):
            alpha = tf.constant(1.0, dtype=tf.float32)
            beta = tf.constant(2.0, dtype=tf.float32)
            mul1 = tf.multiply(alpha, tf.matmul(a, b))
            mul2 = tf.multiply(beta, c)
            x_ = mul1 + mul2
            return tf.identity(x_, name=_TFOUTPUT)
        self._run_test_case(func, [_OUTPUT], {_INPUT: x_val1, _INPUT1: x_val2, _INPUT2: x_val3},
                            graph_validator=lambda g: check_op_count(g, "Gemm", 1))

    # test for gemm pattern1: alpha*A*B + C
    def test_gemm_pattern1(self):
        max_number = 10
        m = np.random.randint(max_number)
        n = np.random.randint(max_number)
        k = np.random.randint(max_number)
        x_val1 = np.random.rand(m, n).astype("float32")
        x_val2 = np.random.rand(n, k).astype("float32")
        x_val3 = np.random.rand(m, k).astype("float32")
        def func(a, b, c):
            alpha = tf.constant(1.0, dtype=tf.float32)
            x_ = tf.multiply(alpha, tf.matmul(a, b)) + c
            return tf.identity(x_, name=_TFOUTPUT)
        self._run_test_case(func, [_OUTPUT], {_INPUT: x_val1, _INPUT1: x_val2, _INPUT2: x_val3},
                            graph_validator=lambda g: check_op_count(g, "Gemm", 1))

    # test for gemm pattern2: A*B + beta*C
    def test_gemm_pattern2(self):
        max_number = 10
        m = np.random.randint(max_number)
        n = np.random.randint(max_number)
        k = np.random.randint(max_number)
        x_val1 = np.random.rand(m, n).astype("float32")
        x_val2 = np.random.rand(n, k).astype("float32")
        x_val3 = np.random.rand(m, k).astype("float32")
        def func(a, b, c):
            beta = tf.constant(2.0, dtype=tf.float32)
            x_ = tf.matmul(a, b) + tf.multiply(beta, c)
            return tf.identity(x_, name=_TFOUTPUT)
        self._run_test_case(func, [_OUTPUT], {_INPUT: x_val1, _INPUT1: x_val2, _INPUT2: x_val3},
                            graph_validator=lambda g: check_op_count(g, "Gemm", 1))

    # test for gemm pattern3: A*B + C
    def test_gemm_pattern3(self):
        max_number = 10
        m = np.random.randint(max_number)
        n = np.random.randint(max_number)
        k = np.random.randint(max_number)
        x_val1 = np.random.rand(m, n).astype("float32")
        x_val2 = np.random.rand(n, k).astype("float32")
        x_val3 = np.random.rand(m, k).astype("float32")
        def func(a, b, c):
            x_ = tf.matmul(a, b) + c
            return tf.identity(x_, name=_TFOUTPUT)
        self._run_test_case(func, [_OUTPUT], {_INPUT: x_val1, _INPUT1: x_val2, _INPUT2: x_val3},
                            graph_validator=lambda g: check_op_count(g, "Gemm", 1))

    # test for gemm pattern0: alpha*A*B + beta*C
    @check_opset_min_version(12, "Optimizer bug in ORT 1.2")
    def test_gemm_pattern0_fail_broadcast(self):
        # shapes (3, 3) * (3, 1) + (1, 4) => (3, 1) + (1, 4)
        # c not uni-broadcastable to a * b, so should not use GEMM
        m, n, k = 3, 3, 1
        x_val1 = np.random.rand(m, n).astype("float32")
        x_val2 = np.random.rand(n, k).astype("float32")
        x_val3 = np.random.rand(k, 4).astype("float32")

        def func(a, b, c):
            alpha = tf.constant(1.0, dtype=tf.float32)
            beta = tf.constant(2.0, dtype=tf.float32)
            mul1 = tf.multiply(alpha, tf.matmul(a, b))
            mul2 = tf.multiply(beta, c)
            x_ = mul1 + mul2
            return tf.identity(x_, name=_TFOUTPUT)

        def graph_validator(g):
            if 'Gemm' in [n.type for n in g.get_nodes()]: return False
            return True

        self._run_test_case(func, [_OUTPUT], {_INPUT: x_val1, _INPUT1: x_val2, _INPUT2: x_val3},
                            graph_validator=graph_validator)

    def test_graph_matcher(self):
        shape = [2, 6]
        x_val = np.random.random(shape).astype(np.float32)
        y_val = np.random.random(shape).astype(np.float32)
        z_val = np.random.random(shape).astype(np.float32)
        def func(x, y, z):
            tmp1 = x + y
            tmp2 = x - y
            tmp3 = tf.multiply(tmp1, z)
            tmp4 = tf.multiply(tmp2, z)
            return tf.add(tmp4, tmp3, name=_TFOUTPUT)

        onnx_graph = self._run_test_case(func, [_OUTPUT], {_INPUT: x_val, _INPUT1: y_val, _INPUT2: z_val})
        pattern = \
            OpTypePattern('Add', name='output', inputs=[
                OpTypePattern('Mul', inputs=[
                    OpTypePattern('Add', name='input1'),
                    OpTypePattern('*', name='input2')]),
                OpTypePattern('Mul', inputs=[
                    OpTypePattern('Sub', name='input1'),
                    OpTypePattern('*', name='input2')])])

        matcher = GraphMatcher(pattern, allow_reorder=False)
        match_results = list(matcher.match_ops(onnx_graph.get_nodes()))
        self.assertTrue(len(match_results) == 0)
        matcher = GraphMatcher(pattern, allow_reorder=True)
        match_results = list(matcher.match_ops(onnx_graph.get_nodes()))
        self.assertTrue(len(match_results) == 1)

    def test_add2(self):
        x_val = np.array([1.0, 2.0, -3.0, -4.0], dtype=np.float32).reshape((2, 2))
        def func(x):
            x_ = tf.add(x, x)
            return tf.identity(x_, name=_TFOUTPUT)
        self._run_test_case(func, [_OUTPUT], {_INPUT: x_val})

    @check_opset_min_version(11, "CumSum")
    def test_cumsum(self):
        x_val = np.array([1.0, 2.0, 3.0, 4.0], dtype=np.float32).reshape((2, 2))
        def func(x):
            x_ = tf.cumsum(x, axis=1)
            return tf.identity(x_, name=_TFOUTPUT)
        self._run_test_case(func, [_OUTPUT], {_INPUT: x_val})

    @check_opset_min_version(11, "CumSum")
    def test_cumsum_axis1_reverse_exclusive(self):
        x_val = np.array([1., 2., 3., 4.,
                          5., 6., 7., 8.,
                          9., 10., 11., 12.,
                          13., 14., 15., 16.,
                          17., 18., 19., 20.,
                          21., 22., 23., 24.], dtype=np.float32).reshape((2, 3, 4))
        def func(x):
            x_ = tf.cumsum(x, axis=1, reverse=True)
            return tf.identity(x_, name=_TFOUTPUT)
        self._run_test_case(func, [_OUTPUT], {_INPUT: x_val})

    @check_opset_min_version(11, "Round")
    def test_round(self):
        x_val = np.array([-0.7, -0.5, -0.0, 0.0, +0.0, 0.3, 0.5, 0.7, float('nan')], dtype=np.float32)
        def func(x):
            x_ = tf.round(x)
            return tf.identity(x_, name=_TFOUTPUT)
        self._run_test_case(func, [_OUTPUT], {_INPUT: x_val})

    @check_opset_min_version(11, "Det")
    @unittest.skip("unclear how this is called in tf-2, fix later")
    def test_determinant(self):
        x_val = np.array([1., 2., 3., 4., 1., 2.,
                          2., 1., 1., 3., 3., 1.,
                          1., 2., 3., 4., 1., 2.,
                          2., 1., 1., 3., 3., 1.],
                         dtype=np.float32).reshape((1, 2, 3, 2, 2))
        def func(x):
            x_ = tf.matrix_determinant(x)
            return tf.identity(x_, name=_TFOUTPUT)
        self._run_test_case(func, [_OUTPUT], {_INPUT: x_val})

    @check_opset_min_version(11, "BitShift")
    def test_bitshift_left(self):
        x_val = np.array([16, 4, 1], dtype=np.int32)
        y_val = np.array([1, 2, 3], dtype=np.int32)
        def func(x, y):
            x_ = tf.bitwise.left_shift(x, y)
            return tf.identity(x_, name=_TFOUTPUT)
        self._run_test_case(func, [_OUTPUT], {_INPUT: x_val, _INPUT1: y_val})

    @check_opset_min_version(11, "BitShift")
    def test_bitshift_right(self):
        info = np.iinfo(np.int32)
        x_val = np.array([-1, 0, 1, info.max, info.min], dtype=np.int32)
        def func(x):
            x_ = tf.bitwise.right_shift(x, 1)
            return tf.identity(x_, name=_TFOUTPUT)
        self._run_test_case(func, [_OUTPUT], {_INPUT: x_val})

    @check_opset_min_version(11, "ScatterND")
    def test_scatternd_1d(self):
        x_val = np.array([4, 3, 1, 7], dtype=np.int32).reshape((4, 1))
        y_val = np.array([9, 10, 11, 12], dtype=np.int64).reshape((4))
        z_val = np.array([8], dtype=np.int32).reshape(1)

        def func(x, y, z):
            x_ = tf.scatter_nd(x, y, z)
            return tf.identity(x_, name=_TFOUTPUT)
        self._run_test_case(func, [_OUTPUT], {_INPUT: x_val, _INPUT1: y_val, _INPUT2: z_val})

    @check_opset_min_version(11, "ScatterND")
    def test_scatternd_3d(self):
        x_val = np.array([0, 2], dtype=np.int32).reshape((2, 1))
        y_val = np.array([[[5, 5, 5, 5], [6, 6, 6, 6],
                           [7, 7, 7, 7], [8, 8, 8, 8]],
                          [[5, 5, 5, 5], [6, 6, 6, 6],
                           [7, 7, 7, 7], [8, 8, 8, 8]]], dtype=np.float32).reshape((2, 4, 4))
        z_val = np.array([4, 4, 4], dtype=np.int32).reshape(3)

        def func(x, y, z):
            x_ = tf.scatter_nd(x, y, z)
            return tf.identity(x_, name=_TFOUTPUT)
        self._run_test_case(func, [_OUTPUT], {_INPUT: x_val, _INPUT1: y_val, _INPUT2: z_val})

    @check_opset_min_version(11, "Unique")
    def test_unique(self):
        x_val = np.array([1, 1, 2, 4, 4, 4, 7, 8, 8], dtype=np.float32)
        def func(x):
            x1_, _ = tf.unique(x)
            y1 = tf.identity(x1_, name=_TFOUTPUT)
            return y1
            # FIXME: indices in onnx are not the same as in tensorflow so don't check for now
            #self._run_test_case([_OUTPUT, _OUTPUT1], {_INPUT: x_val})
        self._run_test_case(func, [_OUTPUT], {_INPUT: x_val})

    @check_opset_min_version(10, "Conv2DBackpropInput")
    def test_Conv2DBackpropInput_const(self):
        input_sizes_val_ = np.array([1, 10, 10, 3], dtype=np.int32)
        filter_val_ = np.random.randint(low=0, high=256, size=[3, 3, 3, 5])
        out_backprop_val_ = np.random.randint(low=0, high=256, size=[1, 10, 10, 5])
        def func():
            input_sizes_val = tf.constant(input_sizes_val_, dtype=tf.int32)
            filter_val = tf.constant(filter_val_, dtype=tf.float32)
            out_backprop_val = tf.constant(out_backprop_val_, dtype=tf.float32)
            return conv2d_backprop_input(input_sizes=input_sizes_val, filter=filter_val,
                                         out_backprop=out_backprop_val, strides=[1, 1, 1, 1],
                                         padding='SAME', name=_TFOUTPUT)
        self._run_test_case(func, [_OUTPUT], {})

    @check_opset_min_version(10, "Conv2DBackpropInput")
    def test_Conv2DBackpropInput_const_strided(self):
        input_sizes_val_ = np.array([1, 10, 10, 3], dtype=np.int32)
        filter_val_ = np.random.randint(low=0, high=256, size=[3, 3, 3, 5])
        out_backprop_val_ = np.random.randint(low=0, high=256, size=[1, 5, 5, 5])

        def func():
            input_sizes_val = tf.constant(input_sizes_val_, dtype=tf.int32)
            filter_val = tf.constant(filter_val_, dtype=tf.float32)
            out_backprop_val = tf.constant(out_backprop_val_, dtype=tf.float32)
            return conv2d_backprop_input(input_sizes=input_sizes_val, filter=filter_val,
                                         out_backprop=out_backprop_val, strides=[1, 2, 2, 1],
                                         padding='SAME', name=_TFOUTPUT)
        self._run_test_case(func, [_OUTPUT], {})

    @check_opset_min_version(10, "Conv2DBackpropInput")
    def test_Conv2DBackpropInput_const_valid(self):
        input_sizes_val_ = np.array([1, 12, 12, 3], dtype=np.int32)
        filter_val_ = np.random.randint(low=0, high=256, size=[3, 3, 3, 5])
        out_backprop_val_ = np.random.randint(low=0, high=256, size=[1, 10, 10, 5])
        def func():
            input_sizes_val = tf.constant(input_sizes_val_, dtype=tf.int32)
            filter_val = tf.constant(filter_val_, dtype=tf.float32)
            out_backprop_val = tf.constant(out_backprop_val_, dtype=tf.float32)
            return conv2d_backprop_input(input_sizes=input_sizes_val, filter=filter_val,
                                         out_backprop=out_backprop_val, strides=[1, 1, 1, 1],
                                         padding='VALID', name=_TFOUTPUT)
        self._run_test_case(func, [_OUTPUT], {})

    @check_opset_min_version(10, "Conv2DBackpropInput")
    def test_Conv2DBackpropInput(self):
        def func(input_sizes, filters, out_backprop):
            return conv2d_backprop_input(input_sizes, filters, out_backprop, strides=[1, 1, 1, 1],
                                         padding='SAME', name=_TFOUTPUT)
        filters_val = np.random.randint(low=0, high=256, size=[3, 3, 3, 5]).astype(np.float32)
        out_backprop_val = np.random.randint(low=0, high=256, size=[1, 10, 10, 5]).astype(np.float32)
        input_sizes_val = np.array([1, 10, 10, 3], dtype=np.int32)
        self._run_test_case(func, [_OUTPUT], {_INPUT: input_sizes_val, _INPUT1: filters_val, _INPUT2: out_backprop_val})

    @check_opset_min_version(10, "Conv2DBackpropInput")
    def test_Conv2DBackpropInput_strided(self):
        def func(input_sizes, filters, out_backprop):
            return conv2d_backprop_input(input_sizes, filters, out_backprop, strides=[1, 2, 2, 1], padding='SAME',
                                         name=_TFOUTPUT)
        input_sizes_val = np.array([1, 10, 10, 3], dtype=np.int32)
        filters_val = np.random.randint(low=0, high=256, size=[3, 3, 3, 5]).astype(np.float32)
        out_backprop_val = np.random.randint(low=0, high=256, size=[1, 5, 5, 5]).astype(np.float32)
        self._run_test_case(func, [_OUTPUT], {_INPUT: input_sizes_val, _INPUT1: filters_val, _INPUT2: out_backprop_val})

    @check_opset_min_version(10, "Conv2DBackpropInput")
    def test_Conv2DBackpropInput_valid(self):
        def func(input_sizes, filters, out_backprop):
            return conv2d_backprop_input(input_sizes, filters, out_backprop, strides=[1, 1, 1, 1],
                                         padding='VALID', name=_TFOUTPUT)
        input_sizes_val = np.array([1, 12, 12, 3], dtype=np.int32)
        filters_val = np.random.randint(low=0, high=256, size=[3, 3, 3, 5]).astype(np.float32)
        out_backprop_val = np.random.randint(low=0, high=256, size=[1, 10, 10, 5]).astype(np.float32)
        self._run_test_case(func, [_OUTPUT], {_INPUT: input_sizes_val, _INPUT1: filters_val, _INPUT2: out_backprop_val})

    @check_opset_min_version(8, "CategoryMapper")
    @skip_tf2()
    def test_hashtable_lookup(self):
        filnm = "vocab.tmp"
        words = ["apple", "pear", "banana", "cherry", "grape"]
        query = np.array(['cherry'], dtype=np.object)
        with open(filnm, "w") as f:
            for word in words:
                f.write(word + "\n")
        def func(query_holder):
            hash_table = lookup_ops.index_table_from_file(filnm)
            lookup_results = hash_table.lookup(query_holder)
            ret = tf.add(lookup_results, 0, name=_TFOUTPUT)
            return ret
        self._run_test_case(func, [_OUTPUT], {_INPUT: query}, constant_fold=False)
        os.remove(filnm)

    @check_opset_min_version(11)
    def test_matrix_diag_part(self):
        input_vals = [
            np.array([[[1, 2, 3, 4, 5], [6, 7, 8, 9, 10], [11, 12, 13, 14, 15], [16, 17, 18, 19, 20]]], dtype=np.int64),
            np.array([[[1, 2, 3], [4, 5, 6], [7, 8, 9], [10, 11, 12]]], dtype=np.int64),
            np.array([[[[1, 2, 3], [4, 5, 6], [7, 8, 9], [10, 11, 12]]],
                      [[[1, 2, 3], [4, 5, 6], [7, 8, 9], [10, 11, 12]]]], dtype=np.int64)]

        def func(input_holder):
            return matrix_diag_part(input_holder, name=_TFOUTPUT)

        for input_val in input_vals:
            self._run_test_case(func, [_OUTPUT], {_INPUT: input_val})

    @check_opset_min_version(8)
    def test_broadcast(self):
        input_tensor_val = np.random.randint(low=0, high=256, size=[2, 3]).astype(np.float32)
        new_shape_val = np.array([3, 2, 3]).astype(np.int64)

        def func(input_tensor, new_shape):
            return tf.broadcast_to(input_tensor, new_shape, _TFOUTPUT)

        self._run_test_case(func, [_OUTPUT], {_INPUT: input_tensor_val, _INPUT1: new_shape_val})

    def test_bfloat(self):
        x_val = np.array([0, 1, 2], dtype=np.float32)
        y_val = np.array([3, 4, 5], dtype=np.float32)
        def func(x, y):
            x_ = tf.cast(x, tf.bfloat16)
            y_ = tf.cast(y, tf.bfloat16)
            s_ = tf.add(x_, y_)
            return tf.cast(s_, tf.float32, name=_TFOUTPUT)
        self._run_test_case(func, [_OUTPUT], {_INPUT: x_val, _INPUT1: y_val})

    @check_opset_min_version(11)
    @check_tf_min_version("2.2")
    def test_matrix_diag_part_v3(self):

        def func(X, K):
            v2 = tf.raw_ops.MatrixDiagPartV2(input=X, k=K, padding_value=0.123, name=_TFOUTPUT)
            v3 = tf.raw_ops.MatrixDiagPartV3(input=X, k=K, padding_value=0.123, align='RIGHT_LEFT', name=_TFOUTPUT1)
            return v2, v3

        for x_shape in ([4, 5], [2, 3, 4, 5]):
            x_val = np.random.random(x_shape).astype(np.float32)
            for raw_k in ([0], [1], [3], [-1], [-3], [1, 2], [-2, -1], [-1, 1]):
                k_val = np.array(raw_k).astype(np.int32)
                self._run_test_case(func, [_OUTPUT, _OUTPUT1], {_INPUT: x_val, _INPUT1: k_val})

    @test_ms_domain()
    def test_inverse(self, extra_opset):
        # this depends on onnx Inverse which was removed from opset-12 but does exists in the ms-domain
        x_val = np.random.random([5, 5]).astype(np.float32)
        def func(x):
            return tf.linalg.inv(x, name=_TFOUTPUT)
        self._run_test_case(func, [_OUTPUT], {_INPUT: x_val}, process_args={"extra_opset": [extra_opset]})

    @check_opset_min_version(12)
    def test_squared_distance(self):
        x_val = np.random.random([4, 5]).astype(np.float32)
        y_val = np.random.random([4, 5]).astype(np.float32)
        def func(x, y):
            return tf.math.squared_difference(x, y, name=_TFOUTPUT)
        self._run_test_case(func, [_OUTPUT], {_INPUT: x_val, _INPUT1: y_val})

    @check_opset_min_version(12)
    @check_tf_min_version("2.1")
    def test_einsum(self):
        x_val = np.random.random([10]).astype(np.float32)
        y_val = np.random.random([10]).astype(np.float32)
        def func(x, y):
            ret = tf.einsum("i,j->ij", x, y)
            return tf.identity(ret, name=_TFOUTPUT)
        self._run_test_case(func, [_OUTPUT], {_INPUT: x_val, _INPUT1: y_val})

    @check_opset_min_version(7)
    def test_compare(self):
        x_val = np.random.random([10, 20]).astype(np.float32)
        y_val = np.random.random([10, 20]).astype(np.float32)
        def func(x, y):
            return tf.math.less_equal(x, y, name=_TFOUTPUT), \
                   tf.math.greater_equal(x, y, name=_TFOUTPUT1)
        self._run_test_case(func, [_OUTPUT, _OUTPUT1], {_INPUT: x_val, _INPUT1: y_val})

<<<<<<< HEAD
    @check_opset_min_version(12)
    @check_tf_min_version("2.2")
    def test_matrix_diag_v3_multi_dim(self):
        raw_diag = [[[1.0, 2.0, 3.0],
                     [4.0, 5.0, 6.0],
                     [7.0, 8.0, 9.0]],
                    [[10.0, 11.0, 12.0],
                     [13.0, 14.0, 15.0],
                     [16.0, 17.0, 18.0]]]
        diag_val = np.array(raw_diag).astype(np.float32)
        k_val = np.array([-1, 1]).astype(np.int32)
        row_val = np.array(-1).astype(np.int32)
        col_val = np.array(-1).astype(np.int32)

        def func(diag, k, row, col):
            return tf.raw_ops.MatrixDiagV3(diagonal=diag, k=k, num_rows=row, num_cols=col,
                                           padding_value=0.123, align='RIGHT_RIGHT', name=_TFOUTPUT)

        self._run_test_case(func, [_OUTPUT], {_INPUT: diag_val, _INPUT1: k_val,
                                              _INPUT2: row_val, _INPUT3: col_val})

    @check_opset_min_version(12)
    @check_tf_min_version("2.2")
    def test_matrix_diag_v3_multi_dim_min_row(self):
        raw_diag = [[[1.0, 2.0, 3.0],
                     [4.0, 5.0, 6.0]],
                    [[7.0, 8.0, 9.0],
                     [10.0, 11.0, 12.0]]]
        diag_val = np.array(raw_diag).astype(np.float32)
        k_val = np.array([2, 3]).astype(np.int32)
        row_val = np.array(-1).astype(np.int32)
        col_val = np.array(6).astype(np.int32)

        def func(diag, k, row, col):
            return tf.raw_ops.MatrixDiagV3(diagonal=diag, k=k, num_rows=row, num_cols=col,
                                           padding_value=0.456, align='LEFT_LEFT', name=_TFOUTPUT)

        self._run_test_case(func, [_OUTPUT], {_INPUT: diag_val, _INPUT1: k_val,
                                              _INPUT2: row_val, _INPUT3: col_val})

    @check_opset_min_version(12)
    @check_tf_min_version("2.2")
    def test_matrix_diag_v3_single_dim_min_col(self):
        raw_diag = [1.0, 2.0, 3.0]
        diag_val = np.array(raw_diag).astype(np.float32)
        k_val = np.array([-1]).astype(np.int32)
        row_val = np.array(5).astype(np.int32)
        col_val = np.array(-1).astype(np.int32)

        def func(diag, k, row, col):
            return tf.raw_ops.MatrixDiagV3(diagonal=diag, k=k, num_rows=row, num_cols=col,
                                           padding_value=0.789, align='LEFT_RIGHT', name=_TFOUTPUT)

        self._run_test_case(func, [_OUTPUT], {_INPUT: diag_val, _INPUT1: k_val,
                                              _INPUT2: row_val, _INPUT3: col_val})
=======
    @check_tf_min_version("1.14", "required for tf.math.is_finite")
    @check_opset_min_version(10)
    def test_is_finite(self):
        x_val = np.array([5.0, 4.8, 6.8, np.inf, np.nan], dtype=np.float32)
        def func(x):
            y = tf.math.is_finite(x)
            return tf.identity(y, name=_TFOUTPUT)
        self._run_test_case(func, [_OUTPUT], {_INPUT: x_val})
>>>>>>> 695e1591


if __name__ == '__main__':
    unittest_main()<|MERGE_RESOLUTION|>--- conflicted
+++ resolved
@@ -3225,7 +3225,6 @@
                    tf.math.greater_equal(x, y, name=_TFOUTPUT1)
         self._run_test_case(func, [_OUTPUT, _OUTPUT1], {_INPUT: x_val, _INPUT1: y_val})
 
-<<<<<<< HEAD
     @check_opset_min_version(12)
     @check_tf_min_version("2.2")
     def test_matrix_diag_v3_multi_dim(self):
@@ -3281,7 +3280,7 @@
 
         self._run_test_case(func, [_OUTPUT], {_INPUT: diag_val, _INPUT1: k_val,
                                               _INPUT2: row_val, _INPUT3: col_val})
-=======
+
     @check_tf_min_version("1.14", "required for tf.math.is_finite")
     @check_opset_min_version(10)
     def test_is_finite(self):
@@ -3290,7 +3289,6 @@
             y = tf.math.is_finite(x)
             return tf.identity(y, name=_TFOUTPUT)
         self._run_test_case(func, [_OUTPUT], {_INPUT: x_val})
->>>>>>> 695e1591
 
 
 if __name__ == '__main__':
